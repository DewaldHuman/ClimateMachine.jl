using MPI, Test
include("../testhelpers.jl")

@testset "Balance Law Solver" begin
  tests = [(1, "Euler/isentropic_vortex_standalone.jl")
           (1, "Euler/isentropic_vortex_standalone_aux.jl")
           (1, "Euler/isentropic_vortex_standalone_source.jl")
           (1, "Euler/isentropic_vortex_standalone_bc.jl")
           # (1, "Euler/isentropic_vortex_standalone_integral.jl")
           (1, "Euler/isentropic_vortex_standalone_IMEX.jl")
           (1, "util/filter_test.jl")
           (1, "util/grad_test.jl")
           (1, "util/grad_test_sphere.jl")
           (1, "util/integral_test.jl")
           (1, "util/integral_test_sphere.jl")
<<<<<<< HEAD
           (1, "Euler/isentropic_vortex_standalone_source.jl")
           (1, "Euler/isentropic_vortex_standalone_bc.jl")
           (1, "Euler/isentropic_vortex_standalone_IMEX.jl")
           (1, "Euler/RTB_IMEX.jl")
=======
>>>>>>> 8da2ed99
           (1, "conservation/sphere.jl")
           (1, "compressible_Navier_Stokes/mms_bc.jl")
           (1, "sphere/advection_sphere_lsrk.jl")
           (1, "sphere/advection_sphere_ssp33.jl")
           (1, "sphere/advection_sphere_ssp34.jl")
          ]

  runmpi(tests, @__FILE__)

  if "linux" != lowercase(get(ENV,"TRAVIS_OS_NAME",""))
    moretests = [(1, "../../examples/DGmethods/ex_001_periodic_advection.jl")
                 (1, "../../examples/DGmethods/ex_002_solid_body_rotation.jl")
                 (1, "../../examples/DGmethods/ex_003_acoustic_wave.jl")
                ]
    runmpi(moretests, @__FILE__)
  end
end<|MERGE_RESOLUTION|>--- conflicted
+++ resolved
@@ -13,13 +13,6 @@
            (1, "util/grad_test_sphere.jl")
            (1, "util/integral_test.jl")
            (1, "util/integral_test_sphere.jl")
-<<<<<<< HEAD
-           (1, "Euler/isentropic_vortex_standalone_source.jl")
-           (1, "Euler/isentropic_vortex_standalone_bc.jl")
-           (1, "Euler/isentropic_vortex_standalone_IMEX.jl")
-           (1, "Euler/RTB_IMEX.jl")
-=======
->>>>>>> 8da2ed99
            (1, "conservation/sphere.jl")
            (1, "compressible_Navier_Stokes/mms_bc.jl")
            (1, "sphere/advection_sphere_lsrk.jl")
