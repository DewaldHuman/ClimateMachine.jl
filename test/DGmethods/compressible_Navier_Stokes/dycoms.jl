using MPI
using CLIMA
using CLIMA.Mesh.Topologies
using CLIMA.Mesh.Grids
using CLIMA.DGBalanceLawDiscretizations
using CLIMA.DGBalanceLawDiscretizations.NumericalFluxes
using CLIMA.MPIStateArrays
using CLIMA.LowStorageRungeKuttaMethod
using CLIMA.ODESolvers
using CLIMA.GenericCallbacks
using CLIMA.ParametersType
using LinearAlgebra
using StaticArrays
using Logging, Printf, Dates
using CLIMA.Vtk
using DelimitedFiles
using Dierckx
using Random

using TimerOutputs

const to = TimerOutput()

if haspkg("CuArrays")
    using CUDAdrv
    using CUDAnative
    using CuArrays
    CuArrays.allowscalar(false)
    const ArrayType = CuArray
else
    const ArrayType = Array
end

# Prognostic equations: ρ, (ρu), (ρv), (ρw), (ρe_tot), (ρq_tot)
# For the dry example shown here, we load the moist thermodynamics module 
# and consider the dry equation set to be the same as the moist equations but
# with total specific humidity = 0. 
using CLIMA.MoistThermodynamics
using CLIMA.PlanetParameters: R_d, cp_d, grav, cv_d, MSLP, T_0, Omega

# State labels 
const _nstate = 6
const _ρ, _U, _V, _W, _E, _QT = 1:_nstate
const stateid = (ρid = _ρ, Uid = _U, Vid = _V, Wid = _W, Eid = _E, QTid = _QT)
const statenames = ("RHO", "U", "V", "W", "E", "QT")

# Viscous state labels
const _nviscstates = 16
const _τ11, _τ22, _τ33, _τ12, _τ13, _τ23, _qx, _qy, _qz, _Tx, _Ty, _Tz, _θx, _θy, _θz, _SijSij = 1:_nviscstates

# Gradient state labels
# Gradient state labels
const _states_for_gradient_transform = (_ρ, _U, _V, _W, _E, _QT)

<<<<<<< HEAD
const _nauxstate = 16
const _a_x, _a_y, _a_z, _a_sponge, _a_02z, _a_z2inf, _a_rad, _a_μ_e, _a_LWP_02z, _a_LWP_z2inf,_a_q_liq,_a_θ, _a_P,_a_T, _a_soundspeed_air, _a_zi = 1:_nauxstate
=======
const _ngradstates = 3
#md nothing # hide
>>>>>>> a8078b7f

if !@isdefined integration_testing
  const integration_testing =
    parse(Bool, lowercase(get(ENV,"JULIA_CLIMA_INTEGRATION_TESTING","false")))
end

# Problem constants (TODO: parameters module (?))
@parameter Prandtl 71 // 100 "Prandtl (molecular)"
@parameter  μ_sgs 100.0 "Constant dynamic viscosity"
@parameter Prandtl_t 1//3 "Prandtl_t"
@parameter cp_over_prandtl cp_d / Prandtl_t "cp_over_prandtl"

# Random number seed
const seed = MersenneTwister(0)



function global_max(A::MPIStateArray, states=1:size(A, 2))
  host_array = Array ∈ typeof(A).parameters
  h_A = host_array ? A : Array(A)
  locmax = maximum(view(h_A, :, states, A.realelems)) 
  MPI.Allreduce([locmax], MPI.MAX, A.mpicomm)[1]
end

function global_mean(A::MPIStateArray, states=1:size(A,2))
  host_array = Array ∈ typeof(A).parameters
  h_A = host_array ? A : Array(A) 
  (Np, nstate, nelem) = size(A) 
  numpts = (nelem * Np) + 1
  localsum = sum(view(h_A, :, states, A.realelems)) 
  MPI.Allreduce([localsum], MPI.SUM, A.mpicomm)[1] / numpts 
end

# User Input
const numdims = 3
const Npoly = 4

# Define grid size 
Δx    = 35
Δy    = 35
Δz    = 10

#
# OR:
#
# Set Δx < 0 and define  Nex, Ney, Nez:
#
(Nex, Ney, Nez) = (5, 5, 5)

# Physical domain extents 
const (xmin, xmax) = (0, 820)
const (ymin, ymax) = (0, 820)
const (zmin, zmax) = (0, 1500)

#Get Nex, Ney from resolution
const Lx = xmax - xmin
const Ly = ymax - ymin
const Lz = zmax - ymin

if ( Δx > 0)
    #
    # User defines the grid size:
    #
    Nex = ceil(Int64, Lx / (Δx * Npoly))
    Ney = ceil(Int64, Ly / (Δy * Npoly))
    Nez = ceil(Int64, Lz / (Δz * Npoly))
else
    #
    # User defines the number of elements:
    #
    Δx = Lx / (Nex * Npoly)
    Δy = Ly / (Ney * Npoly)
    Δz = Lz / (Nez * Npoly)
end


DoF = (Nex*Ney*Nez)*(Npoly+1)^numdims*(_nstate)
DoFstorage = (Nex*Ney*Nez)*(Npoly+1)^numdims*(_nstate + _nviscstates + _nauxstate + CLIMA.Mesh.Grids._nvgeo) +
             (Nex*Ney*Nez)*(Npoly+1)^(numdims-1)*2^numdims*(CLIMA.Mesh.Grids._nsgeo)


# Smagorinsky model requirements : TODO move to SubgridScaleTurbulence module 
@parameter C_smag 0.15 "C_smag"
# Equivalent grid-scale
Δ = (Δx * Δy * Δz)^(1/3)
const Δsqr = Δ * Δ

# -------------------------------------------------------------------------
# Preflux calculation: This function computes parameters required for the 
# DG RHS (but not explicitly solved for as a prognostic variable)
# In the case of the rising_thermal_bubble example: the saturation
# adjusted temperature and pressure are such examples. Since we define
# the equation and its arguments here the user is afforded a lot of freedom
# around its behaviour. 
# The preflux function interacts with the following  
# Modules: NumericalFluxes.jl 
# functions: wavespeed, cns_flux!, bcstate!
# -------------------------------------------------------------------------
<<<<<<< HEAD
@inline function preflux(Q, VF, aux, _...)
  @inbounds begin
    ρ, U, V, W = Q[_ρ], Q[_U], Q[_V], Q[_W]
=======
@inline function preflux(Q, aux)
    γ::eltype(Q) = γ_exact
    gravity::eltype(Q) = grav
    R_gas::eltype(Q) = R_d
    @inbounds ρ, U, V, W, E, QT = Q[_ρ], Q[_U], Q[_V], Q[_W], Q[_E], Q[_QT]
>>>>>>> a8078b7f
    ρinv = 1 / ρ
    u, v, w = ρinv * U, ρinv * V, ρinv * W
  end
end

#-------------------------------------------------------------------------
#md # Soundspeed computed using the thermodynamic state TS
# max eigenvalue
<<<<<<< HEAD
@inline function wavespeed(n, Q, aux, t, u, v, w)
  @inbounds begin
    (n[1] * u + n[2] * v + n[3] * w) + aux[_a_soundspeed_air]
  end
=======
@inline function wavespeed(n, Q, aux, t)
    P, u, v, w, ρinv = preflux(Q, aux)
    γ::eltype(Q) = γ_exact
    @inbounds abs(n[1] * u + n[2] * v + n[3] * w) + sqrt(ρinv * γ * P)
>>>>>>> a8078b7f
end


# -------------------------------------------------------------------------
# ### read sounding
#md # 
#md # The sounding file contains the following quantities along a 1D column.
#md # It needs to have the following structure:
#md #
#md # z[m]   theta[K]  q[g/kg]   u[m/s]   v[m/s]   p[Pa]
#md # ...      ...       ...      ...      ...      ...
#md #
#md #
# -------------------------------------------------------------------------
function read_sounding()
  #read in the original squal sounding
  fsounding  = open(joinpath(@__DIR__, "../soundings/SOUNDING_PYCLES_Z_T_P.dat"))
  sounding = readdlm(fsounding)
  close(fsounding)
  (nzmax, ncols) = size(sounding)
  if nzmax == 0
    error("SOUNDING ERROR: The Sounding file is empty!")
  end
  return (sounding, nzmax, ncols)
end

# -------------------------------------------------------------------------
# ### Physical Flux (Required)
#md # Here, we define the physical flux function, i.e. the conservative form
#md # of the equations of motion for the prognostic variables ρ, U, V, W, E, QT
#md # $\frac{\partial Q}{\partial t} + \nabla \cdot \boldsymbol{F} = \boldsymbol {S}$
#md # $\boldsymbol{F}$ contains both the viscous and inviscid flux components
#md # and $\boldsymbol{S}$ contains source terms.
#md # Note that the preflux calculation is splatted at the end of the function call
#md # to cns_flux!
# -------------------------------------------------------------------------
<<<<<<< HEAD
cns_flux!(F, Q, VF, aux, t) = cns_flux!(F, Q, VF, aux, t, preflux(Q,VF, aux)...)
@inline function cns_flux!(F, Q, VF, aux, t, u, v, w)
  @inbounds begin
    DFloat = eltype(F)
    ρ, U, V, W, E, QT = Q[_ρ], Q[_U], Q[_V], Q[_W], Q[_E], Q[_QT]
    P = aux[_a_P]
    # Inviscid contributions
    F[1, _ρ],  F[2, _ρ],  F[3, _ρ]  = U          , V          , W
    F[1, _U],  F[2, _U],  F[3, _U]  = u * U  + P , v * U      , w * U
    F[1, _V],  F[2, _V],  F[3, _V]  = u * V      , v * V + P  , w * V
    F[1, _W],  F[2, _W],  F[3, _W]  = u * W      , v * W      , w * W + P
    F[1, _E],  F[2, _E],  F[3, _E]  = u * (E + P), v * (E + P), w * (E + P)
    F[1, _QT], F[2, _QT], F[3, _QT] = u * QT     , v * QT     , w * QT

    #Derivative of T and Q:
    vqx, vqy, vqz = VF[_qx], VF[_qy], VF[_qz]
    vTx, vTy, vTz = VF[_Tx], VF[_Ty], VF[_Tz]

    # Radiation contribution
    F_rad = ρ * radiation(aux)

    SijSij = VF[_SijSij]

    #Dynamic eddy viscosity from Smagorinsky:
    μ_e = ρ * sqrt(2SijSij) * C_smag^2 * DFloat(Δsqr)
    D_e = μ_e / Prandtl_t

    # Multiply stress tensor by viscosity coefficient:
    τ11, τ22, τ33 = VF[_τ11] * μ_e, VF[_τ22]* μ_e, VF[_τ33] * μ_e
    τ12 = τ21 = VF[_τ12] * μ_e
    τ13 = τ31 = VF[_τ13] * μ_e
    τ23 = τ32 = VF[_τ23] * μ_e

    # Viscous velocity flux (i.e. F^visc_u in Giraldo Restelli 2008)
    F[1, _U] -= τ11; F[2, _U] -= τ12; F[3, _U] -= τ13
    F[1, _V] -= τ21; F[2, _V] -= τ22; F[3, _V] -= τ23
    F[1, _W] -= τ31; F[2, _W] -= τ32; F[3, _W] -= τ33

    # Viscous Energy flux (i.e. F^visc_e in Giraldo Restelli 2008)
    F[1, _E] -= u * τ11 + v * τ12 + w * τ13 + cp_over_prandtl * vTx * μ_e
    F[2, _E] -= u * τ21 + v * τ22 + w * τ23 + cp_over_prandtl * vTy * μ_e
    F[3, _E] -= u * τ31 + v * τ32 + w * τ33 + cp_over_prandtl * vTz * μ_e

    F[3, _E] += F_rad
    # Viscous contributions to mass flux terms
    F[1, _QT] -=  vqx * D_e
    F[2, _QT] -=  vqy * D_e
    F[3, _QT] -=  vqz * D_e
  end
=======
@inline function cns_flux!(F, Q, VF, aux, t)
    P, u, v, w, ρinv = preflux(Q, aux)
    @inbounds begin
        ρ, U, V, W, E, QT = Q[_ρ], Q[_U], Q[_V], Q[_W], Q[_E], Q[_QT]
        # Inviscid contributions 
        F[1, _ρ], F[2, _ρ], F[3, _ρ] = U          , V          , W
        F[1, _U], F[2, _U], F[3, _U] = u * U  + P , v * U      , w * U
        F[1, _V], F[2, _V], F[3, _V] = u * V      , v * V + P  , w * V
        F[1, _W], F[2, _W], F[3, _W] = u * W      , v * W      , w * W + P
        F[1, _E], F[2, _E], F[3, _E] = u * (E + P), v * (E + P), w * (E + P)
        F[1, _QT], F[2, _QT], F[3, _QT] = u * QT  , v * QT     , w * QT 
        # Stress tensor
        τ11, τ22, τ33 = VF[_τ11], VF[_τ22], VF[_τ33]
        τ12 = τ21 = VF[_τ12]
        τ13 = τ31 = VF[_τ13]
        τ23 = τ32 = VF[_τ23]
        # Viscous contributions
        F[1, _U] -= τ11; F[2, _U] -= τ12; F[3, _U] -= τ13
        F[1, _V] -= τ21; F[2, _V] -= τ22; F[3, _V] -= τ23
        F[1, _W] -= τ31; F[2, _W] -= τ32; F[3, _W] -= τ33
        # Energy dissipation
        F[1, _E] -= u * τ11 + v * τ12 + w * τ13
        F[2, _E] -= u * τ21 + v * τ22 + w * τ23
        F[3, _E] -= u * τ31 + v * τ32 + w * τ33
    end
>>>>>>> a8078b7f
end

# -------------------------------------------------------------------------
#md # Here we define a function to extract the velocity components from the 
#md # prognostic equations (i.e. the momentum and density variables). This 
#md # function is not required in general, but provides useful functionality 
#md # in some cases. 
# -------------------------------------------------------------------------
# Compute the velocity from the state
<<<<<<< HEAD
const _ngradstates = 6
gradient_vars!(gradient_list, Q, aux, t, _...) = gradient_vars!(gradient_list, Q, aux, t, preflux(Q,~,aux)...)
@inline function gradient_vars!(gradient_list, Q, aux, t, u, v, w)
  @inbounds begin
    T = aux[_a_T]
    θ = aux[_a_θ]
    ρ, QT =Q[_ρ], Q[_QT]
    # ordering should match states_for_gradient_transform
    gradient_list[1], gradient_list[2], gradient_list[3] = u, v, w
    gradient_list[4], gradient_list[5], gradient_list[6] = θ, QT/ρ, T
  end
end

# -------------------------------------------------------------------------
#md ### Viscous fluxes. 
#md # The viscous flux function compute_stresses computes the components of 
#md # the velocity gradient tensor, and the corresponding strain rates to
#md # populate the viscous flux array VF. SijSij is calculated in addition
#md # to facilitate implementation of the constant coefficient Smagorinsky model
#md # (pending)
@inline function compute_stresses!(VF, grad_mat, _...)
  @inbounds begin
    dudx, dudy, dudz = grad_mat[1, 1], grad_mat[2, 1], grad_mat[3, 1]
    dvdx, dvdy, dvdz = grad_mat[1, 2], grad_mat[2, 2], grad_mat[3, 2]
    dwdx, dwdy, dwdz = grad_mat[1, 3], grad_mat[2, 3], grad_mat[3, 3]
    # compute gradients of moist vars and temperature
    dθdx, dθdy, dθdz = grad_mat[1, 4], grad_mat[2, 4], grad_mat[3, 4]
    dqdx, dqdy, dqdz = grad_mat[1, 5], grad_mat[2, 5], grad_mat[3, 5]
    dTdx, dTdy, dTdz = grad_mat[1, 6], grad_mat[2, 6], grad_mat[3, 6]
    # virtual potential temperature gradient: for richardson calculation
    # strains
    # --------------------------------------------
    # SMAGORINSKY COEFFICIENT COMPONENTS
    # --------------------------------------------
    S11 = dudx
    S22 = dvdy
    S33 = dwdz
    S12 = (dudy + dvdx) / 2
    S13 = (dudz + dwdx) / 2
    S23 = (dvdz + dwdy) / 2
    # --------------------------------------------
    # SMAGORINSKY COEFFICIENT COMPONENTS
    # --------------------------------------------
    # FIXME: Grab functions from module SubgridScaleTurbulence 
    SijSij = S11^2 + S22^2 + S33^2 + 2S12^2 + 2S13^2 + 2S23^2

    #--------------------------------------------
    # deviatoric stresses
    # Fix up index magic numbers
    VF[_τ11] = 2 * (S11 - (S11 + S22 + S33) / 3)
    VF[_τ22] = 2 * (S22 - (S11 + S22 + S33) / 3)
    VF[_τ33] = 2 * (S33 - (S11 + S22 + S33) / 3)
    VF[_τ12] = 2 * S12
    VF[_τ13] = 2 * S13
    VF[_τ23] = 2 * S23

    # TODO: Viscous stresse come from SubgridScaleTurbulence module
    VF[_qx], VF[_qy], VF[_qz] = dqdx, dqdy, dqdz
    VF[_Tx], VF[_Ty], VF[_Tz] = dTdx, dTdy, dTdz
    VF[_θx], VF[_θy], VF[_θz] = dθdx, dθdy, dθdz
    VF[_SijSij] = SijSij
  end
end
# -------------------------------------------------------------------------
@inline function radiation(aux)
  @inbounds begin
    DFloat = eltype(aux)
    zero_to_z = aux[_a_02z]
    z_to_inf = aux[_a_z2inf]
    z = aux[_a_z]
    z_i = aux[_a_zi]# Start with constant inversion height of 840 meters then build in check based on q_tot
    Δz_i = max(z - z_i, zero(DFloat))
    # Constants
    F_0 = 70
    F_1 = 22
    α_z = 1
    ρ_i = DFloat(1.22)
    D_subsidence = DFloat(3.75e-6)
    term1 = F_0 * exp(-z_to_inf) 
    term2 = F_1 * exp(-zero_to_z)
    term3 = ρ_i * cp_d * D_subsidence * α_z * (DFloat(0.25) * (cbrt(Δz_i))^4 + z_i * cbrt(Δz_i))
    F_rad = term1 + term2 + term3  
  end
=======
@inline function velocities!(vel, Q, _...)
    @inbounds begin
        ρ, U, V, W = Q[_ρ], Q[_U], Q[_V], Q[_W]
        ρinv = 1 / ρ
        vel[1], vel[2], vel[3] = ρinv * U, ρinv * V, ρinv * W
    end
>>>>>>> a8078b7f
end

# -------------------------------------------------------------------------
#md ### Auxiliary Function (Not required)
#md # In this example the auxiliary function is used to store the spatial
#md # coordinates. This may also be used to store variables for which gradients
#md # are needed, but are not available through teh prognostic variable 
#md # calculations. (An example of this will follow - in the Smagorinsky model, 
#md # where a local Richardson number via potential temperature gradient is required)
# -------------------------------------------------------------------------
@inline function auxiliary_state_initialization!(aux, x, y, z)
  @inbounds begin
    DFloat = eltype(aux)
    aux[_a_z] = z
    aux[_a_zi] = 840 # [m] inversion height

    #Sponge
    csleft  = zero(DFloat)
    csright = zero(DFloat)
    csfront = zero(DFloat)
    csback  = zero(DFloat)
    ctop    = zero(DFloat)

    cs_left_right = zero(DFloat)
    cs_front_back = zero(DFloat)
    ct            = DFloat(0.75)

    domain_left  = xmin
    domain_right = xmax

    domain_front = ymin
    domain_back  = ymax

    domain_bott  = zmin
    domain_top   = zmax

    #END User modification on domain parameters.

    # Define Sponge Boundaries
    xc       = (domain_right + domain_left) / 2
    yc       = (domain_back  + domain_front) / 2
    zc       = (domain_top   + domain_bott) / 2

    top_sponge  = DFloat(0.85) * domain_top
    xsponger    = domain_right - DFloat(0.15) * (domain_right - xc)
    xspongel    = domain_left  + DFloat(0.15) * (xc - domain_left)
    ysponger    = domain_back  - DFloat(0.15) * (domain_back - yc)
    yspongel    = domain_front + DFloat(0.15) * (yc - domain_front)

    #x left and right
    #xsl
    if x <= xspongel
      csleft = cs_left_right * (sinpi((x - xspongel)/2/(domain_left - xspongel)))^4
    end
    #xsr
    if x >= xsponger
      csright = cs_left_right * (sinpi((x - xsponger)/2/(domain_right - xsponger)))^4
    end
    #y left and right
    #ysl
    if y <= yspongel
      csfront = cs_front_back * (sinpi((y - yspongel)/2/(domain_front - yspongel)))^4
    end
    #ysr
    if y >= ysponger
      csback = cs_front_back * (sinpi((y - ysponger)/2/(domain_back - ysponger)))^4
    end

    #Vertical sponge:
    if z >= top_sponge
      ctop = ct * (sinpi((z - top_sponge)/2/(domain_top - top_sponge)))^4
    end

    beta  = 1 - (1 - ctop) #*(1.0 - csleft)*(1.0 - csright)*(1.0 - csfront)*(1.0 - csback)
    beta  = min(beta, 1)
    aux[_a_sponge] = beta
  end
end

# -------------------------------------------------------------------------
# generic bc for 2d , 3d
<<<<<<< HEAD

@inline function bcstate!(QP, VFP, auxP, nM, QM, VFM, auxM, bctype, t, uM, vM, wM)
=======
@inline function bcstate!(QP, VFP, auxP, nM, QM, VFM, auxM, bctype, t)
  PM, uM, vM, wM, ρinvM = preflux(QM, auxM)
>>>>>>> a8078b7f
    @inbounds begin

      
        x, y, z = auxM[_a_x], auxM[_a_y], auxM[_a_z]
        ρM, UM, VM, WM, EM, QTM = QM[_ρ], QM[_U], QM[_V], QM[_W], QM[_E], QM[_QT]
        # No flux boundary conditions
        # No shear on walls (free-slip condition)
        UnM = nM[1] * UM + nM[2] * VM + nM[3] * WM
        QP[_U] = UM - 2 * nM[1] * UnM
        QP[_V] = VM - 2 * nM[2] * UnM
        QP[_W] = WM - 2 * nM[3] * UnM
        #QP[_ρ] = ρM
        #QP[_QT] = QTM
        VFP .= 0

        if z < 0.0001
        #if bctype  CODE_BOTTOM_BOUNDARY            
            #Dirichelt on T:
            SST    = 292.5            
            q_tot  = QP[_QT]/QP[_ρ]
            q_liq  = auxM[_a_q_liq]
            e_int  = internal_energy(SST, PhasePartition(q_tot, q_liq, 0.0))
            e_kin  = 0.5*(QP[_U]^2/ρM^2 + QP[_V]^2/ρM^2 + QP[_W]^2/ρM^2)
            e_pot  = grav*z
            E      = ρM * total_energy(e_kin, e_pot, SST, PhasePartition(q_tot, q_liq, 0.0))
            QP[_E] = E
        end
                
        nothing
    end
end

# -------------------------------------------------------------------------
@inline function stresses_boundary_penalty!(VF, _...) 
  VF .= 0
end

@inline function stresses_penalty!(VF, nM, gradient_listM, QM, aM, gradient_listP, QP, aP, t)
  @inbounds begin
    n_Δgradient_list = similar(VF, Size(3, _ngradstates))
    for j = 1:_ngradstates, i = 1:3
      n_Δgradient_list[i, j] = nM[i] * (gradient_listP[j] - gradient_listM[j]) / 2
    end
    compute_stresses!(VF, n_Δgradient_list)
  end
end
# -------------------------------------------------------------------------

@inline function source!(S,Q,aux,t)
  # Initialise the final block source term 
  S .= 0

  # Typically these sources are imported from modules
  @inbounds begin
    source_geopot!(S, Q, aux, t)
    source_sponge!(S, Q, aux, t)
    source_geostrophic!(S, Q, aux, t)
  end
end

"""
    Geostrophic wind forcing
"""
const f_coriolis = 7.62e-5
const u_geostrophic = 7.0
const v_geostrophic = -5.5 
const Ω = Omega
@inline function source_geostrophic!(S,Q,aux,t)
    @inbounds begin
        ρ = Q[_ρ]
        U = Q[_U]
        V = Q[_V]        
        W = Q[_W]
        
        S[_U] -= f_coriolis * (U - ρ*u_geostrophic)
        S[_V] -= f_coriolis * (V - ρ*v_geostrophic)
    end
end

@inline function source_sponge!(S,Q,aux,t)
  @inbounds begin
    U, V, W  = Q[_U], Q[_V], Q[_W]
    beta     = aux[_a_sponge]
    S[_U] -= beta * U
    S[_V] -= beta * V
    S[_W] -= beta * W
  end
end

@inline function source_geopot!(S,Q,aux,t)
  @inbounds S[_W] += - Q[_ρ] * grav
end

# Integrand 
@inline function integrand(val, Q, aux)
  κ = 85.0
  @inbounds begin
    @inbounds ρ, QT = Q[_ρ], Q[_QT]
    ρinv = 1 / ρ
    q_tot = QT * ρinv
    # Establish the current thermodynamic state using the prognostic variables
    q_liq = aux[_a_q_liq]
    val[1] = ρ * κ * (q_liq / (1.0 - q_tot)) 
    val[2] = ρ * (q_liq / (1.0 - q_tot)) # Liquid Water Path Integrand
    q_tot_i = 0.008 # kg /kg  
    val[3] = q_tot > q_tot_i ? 1 : 0
  end
end

function preodefun!(disc, Q, t)
  DGBalanceLawDiscretizations.dof_iteration!(spacedisc.auxstate, spacedisc, Q) do R, Q, QV, aux
    @inbounds let
      ρ, U, V, W, E, QT = Q[_ρ], Q[_U], Q[_V], Q[_W], Q[_E], Q[_QT]
      z = aux[_a_z]
      e_int = (E - (U^2 + V^2+ W^2)/(2*ρ) - ρ * grav * z) / ρ
      q_tot = QT / ρ
      TS = PhaseEquil(e_int, q_tot, ρ)
      T = air_temperature(TS)
      P = air_pressure(TS) # Test with dry atmosphere
      q_liq = PhasePartition(TS).liq

      R[_a_T] = T
      R[_a_P] = P
      R[_a_q_liq] = q_liq
      R[_a_soundspeed_air] = soundspeed_air(TS)
      R[_a_θ] = virtual_pottemp(TS)
    end
  end

  integral_computation(disc, Q, t)
end

function integral_computation(disc, Q, t)
  DGBalanceLawDiscretizations.indefinite_stack_integral!(disc, integrand, Q,
                                                         (_a_02z, _a_LWP_02z, _a_zi))
    
  DGBalanceLawDiscretizations.reverse_indefinite_stack_integral!(disc,
                                                                 _a_z2inf,
                                                                 _a_02z)

  DGBalanceLawDiscretizations.reverse_indefinite_stack_integral!(disc,
                                                                 _a_LWP_z2inf,
                                                                 _a_LWP_02z)
end

# initial condition
"""
    User-specified. Required.
    This function specifies the initial conditions
    for the dycoms driver.
"""
# NEW FUNCTION 
function dycoms!(dim, Q, t, spl_tinit, spl_pinit, spl_thetainit, spl_qinit, x, y, z, _...)
    
    DFloat     = eltype(Q)
    p0::DFloat = MSLP
    
    randnum1   = rand(seed, DFloat) / 150
    randnum2   = rand(seed, DFloat) / 150
    
    xvert  = z
    P      = spl_pinit(xvert)     #P
    θ_l    = spl_thetainit(xvert) #θ_l
    q_tot  = spl_qinit(xvert)     #qtot
    T      = spl_tinit(xvert)    #T
        
    zi = 840.0
    if ( z <= zi)
  θ_lx   = 289.0;
  q_totx = 9.0e-3; #specific humidity
    else
  θ_lx   = 297.5 + (z - zi)^(1/3);
  q_totx = 1.5e-3; #kg/kg  specific humidity --> approx. to mixing ratio is ok
    end  
   
    q_liq = 0.0
    if z >= 600.0 && z <= 840.0
        q_liq = (z - 600)*0.00045/200.0 
    end
    θ_l   = θ_l   + randnum1 * θ_l
    q_tot = q_tot + randnum2 * q_tot
    
    q_partition = PhasePartition(q_tot, q_liq, 0.0)
    e_int  = internal_energy(T, q_partition)
    
    ρ  = air_density(T, P, q_partition)

    u, v, w = 7.0, -5.5, 0.0 #geostrophic. TO BE BUILT PROPERLY if Coriolis is considered
    
    e_kin = (u^2 + v^2 + w^2) / 2
    e_pot = grav * xvert
    E     = ρ * (e_int + e_kin + e_pot)

    U, V, W = ρ * u, ρ * v, ρ * w
    
    @inbounds Q[_ρ], Q[_U], Q[_V], Q[_W], Q[_E], Q[_QT]= ρ, U, V, W, E, ρ * q_tot
    #try the filter
end

function run(mpicomm, dim, Ne, N, timeend, DFloat, dt)

  brickrange = (range(DFloat(xmin), length=Ne[1]+1, DFloat(xmax)),
                range(DFloat(ymin), length=Ne[2]+1, DFloat(ymax)),
                range(DFloat(zmin), length=Ne[3]+1, DFloat(zmax)))


  # User defined periodicity in the topl assignment
  # brickrange defines the domain extents
  @timeit to "Topo init" topl = StackedBrickTopology(mpicomm, brickrange, periodicity=(true,true,false))

  @timeit to "Grid init" grid = DiscontinuousSpectralElementGrid(topl,
                                                                 FloatType = DFloat,
                                                                 DeviceArray = ArrayType,
                                                                 polynomialorder = N)

  numflux!(x...) = NumericalFluxes.rusanov!(x..., cns_flux!, wavespeed, preflux)
  numbcflux!(x...) = NumericalFluxes.rusanov_boundary_flux!(x..., cns_flux!, bcstate!, wavespeed, preflux)

  # spacedisc = data needed for evaluating the right-hand side function
  @timeit to "Space Disc init" spacedisc = DGBalanceLaw(grid = grid,
                                                        length_state_vector = _nstate,
                                                        flux! = cns_flux!,
                                                        numerical_flux! = numflux!,
                                                        numerical_boundary_flux! = numbcflux!, 
                                                        number_gradient_states = _ngradstates,
                                                        states_for_gradient_transform =
                                                        _states_for_gradient_transform,
                                                        number_viscous_states = _nviscstates,
                                                        gradient_transform! = gradient_vars!,
                                                        viscous_transform! = compute_stresses!,
                                                        viscous_penalty! = stresses_penalty!,
                                                        viscous_boundary_penalty! = stresses_boundary_penalty!,
                                                        auxiliary_state_length = _nauxstate,
                                                        auxiliary_state_initialization! = (x...) ->
                                                        auxiliary_state_initialization!(x...),
                                                        source! = source!,
                                                        preodefun! = preodefun!)

  # This is a actual state/function that lives on the grid
  @timeit to "IC init" begin
    # ----------------------------------------------------
    # GET DATA FROM INTERPOLATED ARRAY ONTO VECTORS
    # This driver accepts data in 6 column format
    # ----------------------------------------------------
    (sounding, _, ncols) = read_sounding()

    # WARNING: Not all sounding data is formatted/scaled
    # the same. Care required in assigning array values
    # height theta qv    u     v     pressure
    zinit, tinit, pinit = sounding[:, 1], sounding[:, 2], sounding[:, 3]
    thetainit, qinit = sounding[:, 4], sounding[:, 5]
    #------------------------------------------------------
    # GET SPLINE FUNCTION
    #------------------------------------------------------
    spl_tinit    = Spline1D(zinit, tinit; k=1) #sensible T (K)
    spl_pinit    = Spline1D(zinit, pinit; k=1) #pressure P (Pa)
    
    spl_thetainit= Spline1D(zinit, thetainit; k=1) #sensible T (K)
    spl_qinit    = Spline1D(zinit, qinit; k=1) #sensible T (K)
    


<<<<<<< HEAD
    initialcondition(Q, x...) = dycoms!(Val(dim), Q, DFloat(0), spl_tinit, spl_pinit, spl_thetainit, spl_qinit, x...)
=======
    ArrayType = Array
    # CuArray option (TODO merge new master)

    brickrange = (range(DFloat(xmin), length=Ne[1]+1, DFloat(xmax)),
                  range(DFloat(ymin), length=Ne[2]+1, DFloat(ymax)),
                  range(DFloat(zmin), length=Ne[3]+1, DFloat(zmax)))
    
    # User defined periodicity in the topl assignment
    # brickrange defines the domain extents
    topl = BrickTopology(mpicomm, brickrange, periodicity=(false,false,false))

    grid = DiscontinuousSpectralElementGrid(topl,
                                            FloatType = DFloat,
                                            DeviceArray = ArrayType,
                                            polynomialorder = N)
    
    numflux!(x...)   = NumericalFluxes.rusanov!(x..., cns_flux!, wavespeed)
    numbcflux!(x...) = NumericalFluxes.rusanov_boundary_flux!(x..., cns_flux!, bcstate!, wavespeed)

    # spacedisc = data needed for evaluating the right-hand side function
    spacedisc = DGBalanceLaw(grid = grid,
                             length_state_vector = _nstate,
                             flux! = cns_flux!,
                             numerical_flux! = numflux!,
                             numerical_boundary_flux! = numbcflux!, 
                             number_gradient_states = _ngradstates,
                             number_viscous_states = _nviscstates,
                             gradient_transform! = velocities!,
                             viscous_transform! = compute_stresses!,
                             viscous_penalty! = stresses_penalty!,
                             viscous_boundary_penalty! = stresses_boundary_penalty!,
                             auxiliary_state_length = _nauxstate,
                             auxiliary_state_initialization! =
                             auxiliary_state_initialization!,
                             source! = source!)

    # This is a actual state/function that lives on the grid
    initialcondition(Q, x...) = dycoms!(Val(dim), Q, 0, x...)
>>>>>>> a8078b7f
    Q = MPIStateArray(spacedisc, initialcondition)
  end

  @timeit to "Time stepping init" begin
    lsrk = LSRK54CarpenterKennedy(spacedisc, Q; dt = dt, t0 = 0)

    #=eng0 = norm(Q)
    @info @sprintf """Starting
    norm(Q₀) = %.16e""" eng0
    =#
    # Set up the information callback
    starttime = Ref(now())
    cbinfo = GenericCallbacks.EveryXWallTimeSeconds(10, mpicomm) do (s=false)
      if s
        starttime[] = now()
      else
        #energy = norm(Q)
        #globmean = global_mean(Q, _ρ)
        @info @sprintf("""Update
                       simtime = %.16e
                       runtime = %s""",
                       ODESolvers.gettime(lsrk),
                       Dates.format(convert(Dates.DateTime,
                                            Dates.now()-starttime[]),
                                    Dates.dateformat"HH:MM:SS")) #, energy )#, globmean)
      end
    end

    npoststates = 7
    _o_LWP, _o_u, _o_v, _o_w, _o_q_liq, _o_T, _o_zi = 1:npoststates
    postnames = ("LWP", "u", "v", "w", "_q_liq", "T", "Z_inversion")
    postprocessarray = MPIStateArray(spacedisc; nstate=npoststates)

    step = [0]
    cbvtk = GenericCallbacks.EveryXSimulationSteps(2000) do (init=false)
      DGBalanceLawDiscretizations.dof_iteration!(postprocessarray, spacedisc, Q) do R, Q, QV, aux
        @inbounds let
          u, v, w = preflux(Q, QV, aux)
          R[_o_LWP] = aux[_a_LWP_02z] + aux[_a_LWP_z2inf]
          R[_o_u] = u
          R[_o_v] = v
          R[_o_w] = w
          R[_o_q_liq] = aux[_a_q_liq]
          R[_o_T] = aux[_a_T]
          R[_o_zi] = aux[_a_zi]
        end
      end

      outprefix = @sprintf("vtk-dycoms/cns_%dD_mpirank%04d_step%04d", dim,
                           MPI.Comm_rank(mpicomm), step[1])
      @debug "doing VTK output" outprefix
      writevtk(outprefix, Q, spacedisc, statenames,
               postprocessarray, postnames)
      #= 
      pvtuprefix = @sprintf("vtk/cns_%dD_step%04d", dim, step[1])
      prefixes = ntuple(i->
      @sprintf("vtk/cns_%dD_mpirank%04d_step%04d",
      dim, i-1, step[1]),
      MPI.Comm_size(mpicomm))
      writepvtu(pvtuprefix, prefixes, postnames)
      =# 
      step[1] += 1
      nothing
    end
  end

  cbinversion = GenericCallbacks.EveryXSimulationSteps(1) do (init=false)
    DGBalanceLawDiscretizations.dof_iteration!(disc.auxstate, spacedisc, Q) do R, Q, QV, aux
      @inbounds let
        aux[_a_zi] = maximum(copy(@view spacedisc.auxstate[:,_a_zi, Q.realelems]))
      end
    end
  end

  @info @sprintf """Starting...
    norm(Q) = %25.16e""" norm(Q)

  # Initialise the integration computation. Kernels calculate this at every timestep?? 
  @timeit to "initial integral" integral_computation(spacedisc, Q, 0) 
  @timeit to "solve" solve!(Q, lsrk; timeend=timeend, callbacks=(cbinfo, cbvtk,cbinversion))


  @info @sprintf """Finished...
    norm(Q) = %25.16e""" norm(Q)

#=
    # Print some end of the simulation information
    engf = norm(Q)
    if integration_testing
        Qe = MPIStateArray(spacedisc,
                           (Q, x...) -> initialcondition!(Val(dim), Q,
                                                          DFloat(timeend), x...))
        engfe = norm(Qe)
        errf = euclidean_distance(Q, Qe)
        @info @sprintf """Finished
        norm(Q)                 = %.16e
        norm(Q) / norm(Q₀)      = %.16e
        norm(Q) - norm(Q₀)      = %.16e
        norm(Q - Qe)            = %.16e
        norm(Q - Qe) / norm(Qe) = %.16e
        """ engf engf/eng0 engf-eng0 errf errf / engfe
    else
        @info @sprintf """Finished
        norm(Q)            = %.16e
        norm(Q) / norm(Q₀) = %.16e
        norm(Q) - norm(Q₀) = %.16e""" engf engf/eng0 engf-eng0
    end
integration_testing ? errf : (engf / eng0)
=#

end

using Test
let
  MPI.Initialized() || MPI.Init()
  Sys.iswindows() || (isinteractive() && MPI.finalize_atexit())
  mpicomm = MPI.COMM_WORLD
  ll = uppercase(get(ENV, "JULIA_LOG_LEVEL", "INFO"))
  loglevel = ll == "DEBUG" ? Logging.Debug :
      ll == "WARN"  ? Logging.Warn  :
      ll == "ERROR" ? Logging.Error : Logging.Info
  logger_stream = MPI.Comm_rank(mpicomm) == 0 ? stderr : devnull
  global_logger(ConsoleLogger(logger_stream, loglevel))
  @static if haspkg("CUDAnative")
      device!(MPI.Comm_rank(mpicomm) % length(devices()))
  end
  # User defined number of elements
  # User defined timestep estimate
  # User defined simulation end time
  # User defined polynomial order 
  numelem = (Nex,Ney,Nez)
  dt = 0.0025
  timeend = 10*dt
  # timeend = 14400
  polynomialorder = Npoly
  DFloat = Float64
  dim = numdims

  if MPI.Comm_rank(mpicomm) == 0
    @info @sprintf """ ------------------------------------------------------"""
    @info @sprintf """   ______ _      _____ __  ________                    """     
    @info @sprintf """  |  ____| |    |_   _|  ...  |  __  |                 """  
    @info @sprintf """  | |    | |      | | |   .   | |  | |                 """ 
    @info @sprintf """  | |    | |      | | | |   | | |__| |                 """
    @info @sprintf """  | |____| |____ _| |_| |   | | |  | |                 """
    @info @sprintf """  | _____|______|_____|_|   |_|_|  |_|                 """
    @info @sprintf """                                                       """
    @info @sprintf """ ------------------------------------------------------"""
    @info @sprintf """ Dycoms                                                """
    @info @sprintf """   Resolution:                                         """ 
    @info @sprintf """     (Δx, Δy, Δz)   = (%.2e, %.2e, %.2e)               """ Δx Δy Δz
    @info @sprintf """     (Nex, Ney, Nez) = (%d, %d, %d)                    """ Nex Ney Nez
    @info @sprintf """     DoF = %d                                          """ DoF
    @info @sprintf """     Minimum necessary memory to run this test: %g GBs """ (DoFstorage * sizeof(DFloat))/1000^3
    @info @sprintf """     Time step dt: %.2e                                """ dt
    @info @sprintf """     End time  t : %.2e                                """ timeend
    @info @sprintf """ ------------------------------------------------------"""
  end

  engf_eng0 = run(mpicomm, dim, numelem[1:dim], polynomialorder, timeend,
                  DFloat, dt)

  show(to)
end

isinteractive() || MPI.Finalize()

nothing<|MERGE_RESOLUTION|>--- conflicted
+++ resolved
@@ -1,5 +1,34 @@
+# # DYCOMS:
+#
+## Introduction
+#
+# This driver defines the initial condition for the
+# Dynamics and Chemistry of Marine Stratocumulus (DYCOMS)
+# LES test described in
+#
+# [1] B. Stevens et al. (2005) Evaluation of Large-Eddy Simulations via Observations of Nocturnal Marine Stratocumulus, Mon. Wea. Rev. 133:1443-1462
+#
+#
+# Below is a program interspersed with comments.
+#md # The full program, without comments, can be found in the next
+#md # [section](@ref ex_001_periodic_advection-plain-program).
+#
+# ## Commented Program
+
+#------------------------------------------------------------------------------
+
+# ### Preliminaries
+# Load modules that are used in the CliMA project.
+# These are general modules not necessarily specific
+# to CliMA
 using MPI
-using CLIMA
+using LinearAlgebra
+using StaticArrays
+using Logging, Printf, Dates
+using DelimitedFiles
+using Dierckx
+
+# Load modules specific to CliMA project
 using CLIMA.Mesh.Topologies
 using CLIMA.Mesh.Grids
 using CLIMA.DGBalanceLawDiscretizations
@@ -8,148 +37,62 @@
 using CLIMA.LowStorageRungeKuttaMethod
 using CLIMA.ODESolvers
 using CLIMA.GenericCallbacks
-using CLIMA.ParametersType
-using LinearAlgebra
-using StaticArrays
-using Logging, Printf, Dates
 using CLIMA.Vtk
-using DelimitedFiles
-using Dierckx
-using Random
-
-using TimerOutputs
-
-const to = TimerOutput()
-
-if haspkg("CuArrays")
-    using CUDAdrv
-    using CUDAnative
-    using CuArrays
-    CuArrays.allowscalar(false)
-    const ArrayType = CuArray
-else
-    const ArrayType = Array
-end
-
-# Prognostic equations: ρ, (ρu), (ρv), (ρw), (ρe_tot), (ρq_tot)
-# For the dry example shown here, we load the moist thermodynamics module 
-# and consider the dry equation set to be the same as the moist equations but
-# with total specific humidity = 0. 
+#md nothing # hide
+
+# The prognostic equations are conservations laws solved with respect to
+# the dynamics and moisture quantities:
+# ```math
+#  ρ,\;(ρu),\;(ρv),\;(ρw),;(ρe_tot),\;(ρq_tot)
+# ```
+#md nothing # hide
+
+# Load the MoistThermodynamics and PlanetParameters modules:
 using CLIMA.MoistThermodynamics
-using CLIMA.PlanetParameters: R_d, cp_d, grav, cv_d, MSLP, T_0, Omega
-
-# State labels 
+using CLIMA.PlanetParameters: R_d, cp_d, grav, cv_d, MSLP, T_0
+#md nothing # hide
+
+# Define the ids for each dynamics and moist states:
 const _nstate = 6
 const _ρ, _U, _V, _W, _E, _QT = 1:_nstate
 const stateid = (ρid = _ρ, Uid = _U, Vid = _V, Wid = _W, Eid = _E, QTid = _QT)
-const statenames = ("RHO", "U", "V", "W", "E", "QT")
-
-# Viscous state labels
-const _nviscstates = 16
-const _τ11, _τ22, _τ33, _τ12, _τ13, _τ23, _qx, _qy, _qz, _Tx, _Ty, _Tz, _θx, _θy, _θz, _SijSij = 1:_nviscstates
-
-# Gradient state labels
-# Gradient state labels
-const _states_for_gradient_transform = (_ρ, _U, _V, _W, _E, _QT)
-
-<<<<<<< HEAD
-const _nauxstate = 16
-const _a_x, _a_y, _a_z, _a_sponge, _a_02z, _a_z2inf, _a_rad, _a_μ_e, _a_LWP_02z, _a_LWP_z2inf,_a_q_liq,_a_θ, _a_P,_a_T, _a_soundspeed_air, _a_zi = 1:_nauxstate
-=======
+const statenames    = ("ρ", "U", "V", "W", "E", "Qtot")
+const auxstatenames = ("ax","ay","az","Qliq")
+
+const _nviscstates = 6
+const _τ11, _τ22, _τ33, _τ12, _τ13, _τ23 = 1:_nviscstates
+
 const _ngradstates = 3
 #md nothing # hide
->>>>>>> a8078b7f
 
 if !@isdefined integration_testing
-  const integration_testing =
-    parse(Bool, lowercase(get(ENV,"JULIA_CLIMA_INTEGRATION_TESTING","false")))
-end
-
-# Problem constants (TODO: parameters module (?))
-@parameter Prandtl 71 // 100 "Prandtl (molecular)"
-@parameter  μ_sgs 100.0 "Constant dynamic viscosity"
-@parameter Prandtl_t 1//3 "Prandtl_t"
-@parameter cp_over_prandtl cp_d / Prandtl_t "cp_over_prandtl"
-
-# Random number seed
-const seed = MersenneTwister(0)
-
-
-
-function global_max(A::MPIStateArray, states=1:size(A, 2))
-  host_array = Array ∈ typeof(A).parameters
-  h_A = host_array ? A : Array(A)
-  locmax = maximum(view(h_A, :, states, A.realelems)) 
-  MPI.Allreduce([locmax], MPI.MAX, A.mpicomm)[1]
-end
-
-function global_mean(A::MPIStateArray, states=1:size(A,2))
-  host_array = Array ∈ typeof(A).parameters
-  h_A = host_array ? A : Array(A) 
-  (Np, nstate, nelem) = size(A) 
-  numpts = (nelem * Np) + 1
-  localsum = sum(view(h_A, :, states, A.realelems)) 
-  MPI.Allreduce([localsum], MPI.SUM, A.mpicomm)[1] / numpts 
-end
-
-# User Input
-const numdims = 3
-const Npoly = 4
-
-# Define grid size 
-Δx    = 35
-Δy    = 35
-Δz    = 10
-
-#
-# OR:
-#
-# Set Δx < 0 and define  Nex, Ney, Nez:
-#
-(Nex, Ney, Nez) = (5, 5, 5)
-
-# Physical domain extents 
-const (xmin, xmax) = (0, 820)
-const (ymin, ymax) = (0, 820)
-const (zmin, zmax) = (0, 1500)
-
-#Get Nex, Ney from resolution
-const Lx = xmax - xmin
-const Ly = ymax - ymin
-const Lz = zmax - ymin
-
-if ( Δx > 0)
-    #
-    # User defines the grid size:
-    #
-    Nex = ceil(Int64, Lx / (Δx * Npoly))
-    Ney = ceil(Int64, Ly / (Δy * Npoly))
-    Nez = ceil(Int64, Lz / (Δz * Npoly))
-else
-    #
-    # User defines the number of elements:
-    #
-    Δx = Lx / (Nex * Npoly)
-    Δy = Ly / (Ney * Npoly)
-    Δz = Lz / (Nez * Npoly)
-end
-
-
-DoF = (Nex*Ney*Nez)*(Npoly+1)^numdims*(_nstate)
-DoFstorage = (Nex*Ney*Nez)*(Npoly+1)^numdims*(_nstate + _nviscstates + _nauxstate + CLIMA.Mesh.Grids._nvgeo) +
-             (Nex*Ney*Nez)*(Npoly+1)^(numdims-1)*2^numdims*(CLIMA.Mesh.Grids._nsgeo)
-
-
-# Smagorinsky model requirements : TODO move to SubgridScaleTurbulence module 
-@parameter C_smag 0.15 "C_smag"
-# Equivalent grid-scale
-Δ = (Δx * Δy * Δz)^(1/3)
-const Δsqr = Δ * Δ
+    const integration_testing =
+        parse(Bool, lowercase(get(ENV,"JULIA_CLIMA_INTEGRATION_TESTING","false")))
+end
+
+const γ_exact = 7 // 5
+const μ_exact = 10
+
+# Domain:
+const xmin =    0
+const zmin =    0
+const ymin =    0
+const xmax = 1500 #domain length
+const zmax =  150 #domain depth
+const ymax = 1500 #domain height (vertical)
+const xc   = (xmax + xmin) / 2
+const zc   = (zmax + zmin) / 2
+const yc   = (ymax + ymin) / 2
+
+# NOTICE: Gravity in the current setting acts along y
+# This will be changed to z in the next revision
+#md nothing # hide
+
 
 # -------------------------------------------------------------------------
 # Preflux calculation: This function computes parameters required for the 
 # DG RHS (but not explicitly solved for as a prognostic variable)
-# In the case of the rising_thermal_bubble example: the saturation
+# In the case of the dycoms test: the saturation
 # adjusted temperature and pressure are such examples. Since we define
 # the equation and its arguments here the user is afforded a lot of freedom
 # around its behaviour. 
@@ -157,36 +100,34 @@
 # Modules: NumericalFluxes.jl 
 # functions: wavespeed, cns_flux!, bcstate!
 # -------------------------------------------------------------------------
-<<<<<<< HEAD
-@inline function preflux(Q, VF, aux, _...)
-  @inbounds begin
-    ρ, U, V, W = Q[_ρ], Q[_U], Q[_V], Q[_W]
-=======
 @inline function preflux(Q, aux)
     γ::eltype(Q) = γ_exact
     gravity::eltype(Q) = grav
     R_gas::eltype(Q) = R_d
     @inbounds ρ, U, V, W, E, QT = Q[_ρ], Q[_U], Q[_V], Q[_W], Q[_E], Q[_QT]
->>>>>>> a8078b7f
     ρinv = 1 / ρ
+
+    xvert = aux[_a_y]
+    
     u, v, w = ρinv * U, ρinv * V, ρinv * W
-  end
-end
-
-#-------------------------------------------------------------------------
-#md # Soundspeed computed using the thermodynamic state TS
+    e_int = (E - (U^2 + V^2+ W^2)/(2*ρ) - ρ * gravity * xvert) / ρ
+    qt = QT / ρ
+    # Establish the current thermodynamic state using the prognostic variables
+    TS           = PhaseEquil(e_int, qt, ρ)
+    T            = air_temperature(TS)
+    P            = air_pressure(TS) # Test with dry atmosphere
+    q_phase_part = PhasePartition(TS)
+        
+    (P, u, v, w, ρinv)
+    # Preflux returns pressure, 3 velocity components, and 1/ρ
+end
+
+# -------------------------------------------------------------------------
 # max eigenvalue
-<<<<<<< HEAD
-@inline function wavespeed(n, Q, aux, t, u, v, w)
-  @inbounds begin
-    (n[1] * u + n[2] * v + n[3] * w) + aux[_a_soundspeed_air]
-  end
-=======
 @inline function wavespeed(n, Q, aux, t)
     P, u, v, w, ρinv = preflux(Q, aux)
     γ::eltype(Q) = γ_exact
     @inbounds abs(n[1] * u + n[2] * v + n[3] * w) + sqrt(ρinv * γ * P)
->>>>>>> a8078b7f
 end
 
 
@@ -202,15 +143,15 @@
 #md #
 # -------------------------------------------------------------------------
 function read_sounding()
-  #read in the original squal sounding
-  fsounding  = open(joinpath(@__DIR__, "../soundings/SOUNDING_PYCLES_Z_T_P.dat"))
-  sounding = readdlm(fsounding)
-  close(fsounding)
-  (nzmax, ncols) = size(sounding)
-  if nzmax == 0
-    error("SOUNDING ERROR: The Sounding file is empty!")
-  end
-  return (sounding, nzmax, ncols)
+    #read in the original squal sounding
+    fsounding  = open(joinpath(@__DIR__, "../soundings/sounding_DYCOMS_TEST1.dat"))
+    sounding = readdlm(fsounding)
+    close(fsounding)
+    (nzmax, ncols) = size(sounding)
+    if nzmax == 0
+        error("SOUNDING ERROR: The Sounding file is empty!")
+    end
+    return (sounding, nzmax, ncols)
 end
 
 # -------------------------------------------------------------------------
@@ -223,57 +164,6 @@
 #md # Note that the preflux calculation is splatted at the end of the function call
 #md # to cns_flux!
 # -------------------------------------------------------------------------
-<<<<<<< HEAD
-cns_flux!(F, Q, VF, aux, t) = cns_flux!(F, Q, VF, aux, t, preflux(Q,VF, aux)...)
-@inline function cns_flux!(F, Q, VF, aux, t, u, v, w)
-  @inbounds begin
-    DFloat = eltype(F)
-    ρ, U, V, W, E, QT = Q[_ρ], Q[_U], Q[_V], Q[_W], Q[_E], Q[_QT]
-    P = aux[_a_P]
-    # Inviscid contributions
-    F[1, _ρ],  F[2, _ρ],  F[3, _ρ]  = U          , V          , W
-    F[1, _U],  F[2, _U],  F[3, _U]  = u * U  + P , v * U      , w * U
-    F[1, _V],  F[2, _V],  F[3, _V]  = u * V      , v * V + P  , w * V
-    F[1, _W],  F[2, _W],  F[3, _W]  = u * W      , v * W      , w * W + P
-    F[1, _E],  F[2, _E],  F[3, _E]  = u * (E + P), v * (E + P), w * (E + P)
-    F[1, _QT], F[2, _QT], F[3, _QT] = u * QT     , v * QT     , w * QT
-
-    #Derivative of T and Q:
-    vqx, vqy, vqz = VF[_qx], VF[_qy], VF[_qz]
-    vTx, vTy, vTz = VF[_Tx], VF[_Ty], VF[_Tz]
-
-    # Radiation contribution
-    F_rad = ρ * radiation(aux)
-
-    SijSij = VF[_SijSij]
-
-    #Dynamic eddy viscosity from Smagorinsky:
-    μ_e = ρ * sqrt(2SijSij) * C_smag^2 * DFloat(Δsqr)
-    D_e = μ_e / Prandtl_t
-
-    # Multiply stress tensor by viscosity coefficient:
-    τ11, τ22, τ33 = VF[_τ11] * μ_e, VF[_τ22]* μ_e, VF[_τ33] * μ_e
-    τ12 = τ21 = VF[_τ12] * μ_e
-    τ13 = τ31 = VF[_τ13] * μ_e
-    τ23 = τ32 = VF[_τ23] * μ_e
-
-    # Viscous velocity flux (i.e. F^visc_u in Giraldo Restelli 2008)
-    F[1, _U] -= τ11; F[2, _U] -= τ12; F[3, _U] -= τ13
-    F[1, _V] -= τ21; F[2, _V] -= τ22; F[3, _V] -= τ23
-    F[1, _W] -= τ31; F[2, _W] -= τ32; F[3, _W] -= τ33
-
-    # Viscous Energy flux (i.e. F^visc_e in Giraldo Restelli 2008)
-    F[1, _E] -= u * τ11 + v * τ12 + w * τ13 + cp_over_prandtl * vTx * μ_e
-    F[2, _E] -= u * τ21 + v * τ22 + w * τ23 + cp_over_prandtl * vTy * μ_e
-    F[3, _E] -= u * τ31 + v * τ32 + w * τ33 + cp_over_prandtl * vTz * μ_e
-
-    F[3, _E] += F_rad
-    # Viscous contributions to mass flux terms
-    F[1, _QT] -=  vqx * D_e
-    F[2, _QT] -=  vqy * D_e
-    F[3, _QT] -=  vqz * D_e
-  end
-=======
 @inline function cns_flux!(F, Q, VF, aux, t)
     P, u, v, w, ρinv = preflux(Q, aux)
     @inbounds begin
@@ -299,7 +189,6 @@
         F[2, _E] -= u * τ21 + v * τ22 + w * τ23
         F[3, _E] -= u * τ31 + v * τ32 + w * τ33
     end
->>>>>>> a8078b7f
 end
 
 # -------------------------------------------------------------------------
@@ -309,18 +198,30 @@
 #md # in some cases. 
 # -------------------------------------------------------------------------
 # Compute the velocity from the state
-<<<<<<< HEAD
-const _ngradstates = 6
-gradient_vars!(gradient_list, Q, aux, t, _...) = gradient_vars!(gradient_list, Q, aux, t, preflux(Q,~,aux)...)
-@inline function gradient_vars!(gradient_list, Q, aux, t, u, v, w)
-  @inbounds begin
-    T = aux[_a_T]
-    θ = aux[_a_θ]
-    ρ, QT =Q[_ρ], Q[_QT]
-    # ordering should match states_for_gradient_transform
-    gradient_list[1], gradient_list[2], gradient_list[3] = u, v, w
-    gradient_list[4], gradient_list[5], gradient_list[6] = θ, QT/ρ, T
-  end
+@inline function velocities!(vel, Q, _...)
+    @inbounds begin
+        ρ, U, V, W = Q[_ρ], Q[_U], Q[_V], Q[_W]
+        ρinv = 1 / ρ
+        vel[1], vel[2], vel[3] = ρinv * U, ρinv * V, ρinv * W
+    end
+end
+
+# -------------------------------------------------------------------------
+#md ### Auxiliary Function (Not required)
+#md # In this example the auxiliary function is used to store the spatial
+#md # coordinates. This may also be used to store variables for which gradients
+#md # are needed, but are not available through the prognostic variable 
+#md # calculations. (An example of this will follow - in the Smagorinsky model, 
+#md # where a local Richardson number via potential temperature gradient is required)
+# -------------------------------------------------------------------------
+const _nauxstate = 4
+const _a_x, _a_y, _a_z, _a_ql = 1:_nauxstate
+@inline function auxiliary_state_initialization!(aux, x, y, z)
+    @inbounds begin
+        aux[_a_x]  = x
+        aux[_a_y]  = y
+        aux[_a_z]  = z
+    end
 end
 
 # -------------------------------------------------------------------------
@@ -330,430 +231,260 @@
 #md # populate the viscous flux array VF. SijSij is calculated in addition
 #md # to facilitate implementation of the constant coefficient Smagorinsky model
 #md # (pending)
-@inline function compute_stresses!(VF, grad_mat, _...)
-  @inbounds begin
-    dudx, dudy, dudz = grad_mat[1, 1], grad_mat[2, 1], grad_mat[3, 1]
-    dvdx, dvdy, dvdz = grad_mat[1, 2], grad_mat[2, 2], grad_mat[3, 2]
-    dwdx, dwdy, dwdz = grad_mat[1, 3], grad_mat[2, 3], grad_mat[3, 3]
-    # compute gradients of moist vars and temperature
-    dθdx, dθdy, dθdz = grad_mat[1, 4], grad_mat[2, 4], grad_mat[3, 4]
-    dqdx, dqdy, dqdz = grad_mat[1, 5], grad_mat[2, 5], grad_mat[3, 5]
-    dTdx, dTdy, dTdz = grad_mat[1, 6], grad_mat[2, 6], grad_mat[3, 6]
-    # virtual potential temperature gradient: for richardson calculation
-    # strains
-    # --------------------------------------------
-    # SMAGORINSKY COEFFICIENT COMPONENTS
-    # --------------------------------------------
-    S11 = dudx
-    S22 = dvdy
-    S33 = dwdz
-    S12 = (dudy + dvdx) / 2
-    S13 = (dudz + dwdx) / 2
-    S23 = (dvdz + dwdy) / 2
-    # --------------------------------------------
-    # SMAGORINSKY COEFFICIENT COMPONENTS
-    # --------------------------------------------
-    # FIXME: Grab functions from module SubgridScaleTurbulence 
-    SijSij = S11^2 + S22^2 + S33^2 + 2S12^2 + 2S13^2 + 2S23^2
-
-    #--------------------------------------------
-    # deviatoric stresses
-    # Fix up index magic numbers
-    VF[_τ11] = 2 * (S11 - (S11 + S22 + S33) / 3)
-    VF[_τ22] = 2 * (S22 - (S11 + S22 + S33) / 3)
-    VF[_τ33] = 2 * (S33 - (S11 + S22 + S33) / 3)
-    VF[_τ12] = 2 * S12
-    VF[_τ13] = 2 * S13
-    VF[_τ23] = 2 * S23
-
-    # TODO: Viscous stresse come from SubgridScaleTurbulence module
-    VF[_qx], VF[_qy], VF[_qz] = dqdx, dqdy, dqdz
-    VF[_Tx], VF[_Ty], VF[_Tz] = dTdx, dTdy, dTdz
-    VF[_θx], VF[_θy], VF[_θz] = dθdx, dθdy, dθdz
-    VF[_SijSij] = SijSij
-  end
-end
-# -------------------------------------------------------------------------
-@inline function radiation(aux)
-  @inbounds begin
-    DFloat = eltype(aux)
-    zero_to_z = aux[_a_02z]
-    z_to_inf = aux[_a_z2inf]
-    z = aux[_a_z]
-    z_i = aux[_a_zi]# Start with constant inversion height of 840 meters then build in check based on q_tot
-    Δz_i = max(z - z_i, zero(DFloat))
-    # Constants
-    F_0 = 70
-    F_1 = 22
-    α_z = 1
-    ρ_i = DFloat(1.22)
-    D_subsidence = DFloat(3.75e-6)
-    term1 = F_0 * exp(-z_to_inf) 
-    term2 = F_1 * exp(-zero_to_z)
-    term3 = ρ_i * cp_d * D_subsidence * α_z * (DFloat(0.25) * (cbrt(Δz_i))^4 + z_i * cbrt(Δz_i))
-    F_rad = term1 + term2 + term3  
-  end
-=======
-@inline function velocities!(vel, Q, _...)
-    @inbounds begin
-        ρ, U, V, W = Q[_ρ], Q[_U], Q[_V], Q[_W]
-        ρinv = 1 / ρ
-        vel[1], vel[2], vel[3] = ρinv * U, ρinv * V, ρinv * W
-    end
->>>>>>> a8078b7f
-end
-
-# -------------------------------------------------------------------------
-#md ### Auxiliary Function (Not required)
-#md # In this example the auxiliary function is used to store the spatial
-#md # coordinates. This may also be used to store variables for which gradients
-#md # are needed, but are not available through teh prognostic variable 
-#md # calculations. (An example of this will follow - in the Smagorinsky model, 
-#md # where a local Richardson number via potential temperature gradient is required)
-# -------------------------------------------------------------------------
-@inline function auxiliary_state_initialization!(aux, x, y, z)
-  @inbounds begin
-    DFloat = eltype(aux)
-    aux[_a_z] = z
-    aux[_a_zi] = 840 # [m] inversion height
-
-    #Sponge
-    csleft  = zero(DFloat)
-    csright = zero(DFloat)
-    csfront = zero(DFloat)
-    csback  = zero(DFloat)
-    ctop    = zero(DFloat)
-
-    cs_left_right = zero(DFloat)
-    cs_front_back = zero(DFloat)
-    ct            = DFloat(0.75)
-
-    domain_left  = xmin
-    domain_right = xmax
-
-    domain_front = ymin
-    domain_back  = ymax
-
-    domain_bott  = zmin
-    domain_top   = zmax
-
-    #END User modification on domain parameters.
-
-    # Define Sponge Boundaries
-    xc       = (domain_right + domain_left) / 2
-    yc       = (domain_back  + domain_front) / 2
-    zc       = (domain_top   + domain_bott) / 2
-
-    top_sponge  = DFloat(0.85) * domain_top
-    xsponger    = domain_right - DFloat(0.15) * (domain_right - xc)
-    xspongel    = domain_left  + DFloat(0.15) * (xc - domain_left)
-    ysponger    = domain_back  - DFloat(0.15) * (domain_back - yc)
-    yspongel    = domain_front + DFloat(0.15) * (yc - domain_front)
-
-    #x left and right
-    #xsl
-    if x <= xspongel
-      csleft = cs_left_right * (sinpi((x - xspongel)/2/(domain_left - xspongel)))^4
-    end
-    #xsr
-    if x >= xsponger
-      csright = cs_left_right * (sinpi((x - xsponger)/2/(domain_right - xsponger)))^4
-    end
-    #y left and right
-    #ysl
-    if y <= yspongel
-      csfront = cs_front_back * (sinpi((y - yspongel)/2/(domain_front - yspongel)))^4
-    end
-    #ysr
-    if y >= ysponger
-      csback = cs_front_back * (sinpi((y - ysponger)/2/(domain_back - ysponger)))^4
-    end
-
-    #Vertical sponge:
-    if z >= top_sponge
-      ctop = ct * (sinpi((z - top_sponge)/2/(domain_top - top_sponge)))^4
-    end
-
-    beta  = 1 - (1 - ctop) #*(1.0 - csleft)*(1.0 - csright)*(1.0 - csfront)*(1.0 - csback)
-    beta  = min(beta, 1)
-    aux[_a_sponge] = beta
-  end
-end
+@inline function compute_stresses!(VF, grad_vel, _...)
+    μ::eltype(VF) = μ_exact
+    @inbounds begin
+        dudx, dudy, dudz = grad_vel[1, 1], grad_vel[2, 1], grad_vel[3, 1]
+        dvdx, dvdy, dvdz = grad_vel[1, 2], grad_vel[2, 2], grad_vel[3, 2]
+        dwdx, dwdy, dwdz = grad_vel[1, 3], grad_vel[2, 3], grad_vel[3, 3]
+        # strains
+        ϵ11 = dudx
+        ϵ22 = dvdy
+        ϵ33 = dwdz
+        ϵ12 = (dudy + dvdx) / 2
+        ϵ13 = (dudz + dwdx) / 2
+        ϵ23 = (dvdz + dwdy) / 2
+        # --------------------------------------------
+        # SMAGORINSKY COEFFICIENT COMPONENTS
+        # --------------------------------------------
+        SijSij = (ϵ11 + ϵ22 + ϵ33
+                  + 2.0 * ϵ12
+                  + 2.0 * ϵ13 
+                  + 2.0 * ϵ23) 
+        # mod strain rate ϵ ---------------------------
+        # deviatoric stresses
+        VF[_τ11] = 2μ * (ϵ11 - (ϵ11 + ϵ22 + ϵ33) / 3)
+        VF[_τ22] = 2μ * (ϵ22 - (ϵ11 + ϵ22 + ϵ33) / 3)
+        VF[_τ33] = 2μ * (ϵ33 - (ϵ11 + ϵ22 + ϵ33) / 3)
+        VF[_τ12] = 2μ * ϵ12
+        VF[_τ13] = 2μ * ϵ13
+        VF[_τ23] = 2μ * ϵ23
+
+    end
+end
+# -------------------------------------------------------------------------
 
 # -------------------------------------------------------------------------
 # generic bc for 2d , 3d
-<<<<<<< HEAD
-
-@inline function bcstate!(QP, VFP, auxP, nM, QM, VFM, auxM, bctype, t, uM, vM, wM)
-=======
 @inline function bcstate!(QP, VFP, auxP, nM, QM, VFM, auxM, bctype, t)
   PM, uM, vM, wM, ρinvM = preflux(QM, auxM)
->>>>>>> a8078b7f
-    @inbounds begin
-
-      
+    @inbounds begin
         x, y, z = auxM[_a_x], auxM[_a_y], auxM[_a_z]
         ρM, UM, VM, WM, EM, QTM = QM[_ρ], QM[_U], QM[_V], QM[_W], QM[_E], QM[_QT]
-        # No flux boundary conditions
-        # No shear on walls (free-slip condition)
         UnM = nM[1] * UM + nM[2] * VM + nM[3] * WM
         QP[_U] = UM - 2 * nM[1] * UnM
         QP[_V] = VM - 2 * nM[2] * UnM
         QP[_W] = WM - 2 * nM[3] * UnM
-        #QP[_ρ] = ρM
-        #QP[_QT] = QTM
-        VFP .= 0
-
-        if z < 0.0001
-        #if bctype  CODE_BOTTOM_BOUNDARY            
-            #Dirichelt on T:
-            SST    = 292.5            
-            q_tot  = QP[_QT]/QP[_ρ]
-            q_liq  = auxM[_a_q_liq]
-            e_int  = internal_energy(SST, PhasePartition(q_tot, q_liq, 0.0))
-            e_kin  = 0.5*(QP[_U]^2/ρM^2 + QP[_V]^2/ρM^2 + QP[_W]^2/ρM^2)
-            e_pot  = grav*z
-            E      = ρM * total_energy(e_kin, e_pot, SST, PhasePartition(q_tot, q_liq, 0.0))
-            QP[_E] = E
+        QP[_ρ] = ρM
+        QP[_E] = EM
+        QP[_QT] = QTM
+        VFP .= VFM
+        # To calculate PP, uP, vP, wP, ρinvP we use the preflux function 
+        nothing
+    end
+end
+# -------------------------------------------------------------------------
+
+@inline stresses_boundary_penalty!(VF, _...) = VF.=0
+
+@inline function stresses_penalty!(VF, nM, velM, QM, aM, velP, QP, aP, t)
+    @inbounds begin
+        n_Δvel = similar(VF, Size(3, 3))
+        for j = 1:3, i = 1:3
+            n_Δvel[i, j] = nM[i] * (velP[j] - velM[j]) / 2
         end
-                
+        compute_stresses!(VF, n_Δvel)
+    end
+end
+# -----------------------------------------------------------------
+# --------------DEFINE SOURCES HERE -------------------------------
+# -----------------------------------------------------------------
+"""
+The function source! collects all the individual source terms 
+associated with a given problem. We do not define sources here, 
+rather we only call those source terms which are necessary based
+on the governing equations. 
+by terms defined elsewhere
+"""
+@inline function source!(S,Q,aux,t)
+    # Initialise the final block source term 
+    S .= 0
+
+    # Typically these sources are imported from modules
+    @inbounds begin
+        source_geopot!(S, Q, aux, t)
+    end
+end
+
+# Sponge: classical Rayleigh type absorbing layers:
+@inline function sponge_rectangular(S, Q, aux)
+
+    
+    U, V, W = Q[_U], Q[_V], Q[_W]
+    x, y, z = aux[_a_x], aux[_a_y], aux[_a_z]
+    
+    xmin = brickrange[1][1]
+    xmax = brickrange[1][end]
+    ymin = brickrange[2][1]
+    ymax = brickrange[2][end]
+    zmin = brickrange[3][1]
+    zmax = brickrange[3][end]
+    
+    # Define Sponge Boundaries      
+    xc       = (xmax + xmin)/2
+    yc       = (ymax + ymin)/2
+    
+    zsponge  = 0.85 * zmax
+    xsponger = xmax - 0.15*abs(xmax - xc)
+    xspongel = xmin + 0.15*abs(xmin - xc)
+    ysponger = ymax - 0.15*abs(ymax - yc)
+    yspongel = ymin + 0.15*abs(ymin - yc)
+    
+    csxl, csxr  = 0.0, 0.0
+    csyl, csyr  = 0.0, 0.0
+    ctop        = 0.0
+    
+    csx         = 0.0
+    csy         = 0.0
+    ct          = 1.0
+       
+    #x left and right
+    #xsl
+    if (x <= xspongel)
+        csxl = csx * sinpi(1/2 * (x - xspongel)/(xmin - xspongel))^4
+    end
+    #xsr
+    if (x >= xsponger)
+        csxr = csx * sinpi(1/2 * (x - xsponger)/(xmax - xsponger))^4
+    end        
+    #y left and right
+    #ysl
+    if (y <= yspongel)
+        csyl = csy * sinpi(1/2 * (y - yspongel)/(ymin - yspongel))^4
+    end
+    #ysr
+    if (y >= ysponger)
+        csyr = csy * sinpi(1/2 * (y - ysponger)/(ymay - ysponger))^4
+    end
+    
+    #Vertical sponge:         
+    if (z >= zsponge)
+        ctop = ct * sinpi(1/2 * (z - zsponge)/(zmax - zsponge))^4
+    end
+
+    beta  = 1.0 - (1.0 - ctop) * (1.0 - csxl)*(1.0 - csxr) * (1.0 - csyl)*(1.0 - csyr)
+    beta  = min(beta, 1.0)
+    alpha = 1.0 - beta
+
+    @inbounds begin
+        S[_U] -= beta * U
+        S[_V] -= beta * V
+        S[_W] -= beta * W
+    end
+    
+end
+#---END SPONGE
+
+"""
+Geopotential source term. Gravity forcing applied to the vertical
+momentum equation
+"""
+@inline function source_geopot!(S,Q,aux,t)
+    gravity::eltype(Q) = grav
+    @inbounds begin
+        ρ, U, V, W, E  = Q[_ρ], Q[_U], Q[_V], Q[_W], Q[_E]
+        S[_V] += - ρ * gravity
+    end
+end
+
+"""
+Large scale subsidence common to several atmospheric observational
+campaigns. In the absence of a GCM to drive the flow we may need to 
+specify a large scale forcing function. 
+"""
+@inline function source_ls_subsidence!(S,Q,aux,t)
+    @inbounds begin
         nothing
     end
 end
 
-# -------------------------------------------------------------------------
-@inline function stresses_boundary_penalty!(VF, _...) 
-  VF .= 0
-end
-
-@inline function stresses_penalty!(VF, nM, gradient_listM, QM, aM, gradient_listP, QP, aP, t)
-  @inbounds begin
-    n_Δgradient_list = similar(VF, Size(3, _ngradstates))
-    for j = 1:_ngradstates, i = 1:3
-      n_Δgradient_list[i, j] = nM[i] * (gradient_listP[j] - gradient_listM[j]) / 2
-    end
-    compute_stresses!(VF, n_Δgradient_list)
-  end
-end
-# -------------------------------------------------------------------------
-
-@inline function source!(S,Q,aux,t)
-  # Initialise the final block source term 
-  S .= 0
-
-  # Typically these sources are imported from modules
-  @inbounds begin
-    source_geopot!(S, Q, aux, t)
-    source_sponge!(S, Q, aux, t)
-    source_geostrophic!(S, Q, aux, t)
-  end
-end
-
-"""
-    Geostrophic wind forcing
-"""
-const f_coriolis = 7.62e-5
-const u_geostrophic = 7.0
-const v_geostrophic = -5.5 
-const Ω = Omega
-@inline function source_geostrophic!(S,Q,aux,t)
-    @inbounds begin
-        ρ = Q[_ρ]
-        U = Q[_U]
-        V = Q[_V]        
-        W = Q[_W]
-        
-        S[_U] -= f_coriolis * (U - ρ*u_geostrophic)
-        S[_V] -= f_coriolis * (V - ρ*v_geostrophic)
-    end
-end
-
-@inline function source_sponge!(S,Q,aux,t)
-  @inbounds begin
-    U, V, W  = Q[_U], Q[_V], Q[_W]
-    beta     = aux[_a_sponge]
-    S[_U] -= beta * U
-    S[_V] -= beta * V
-    S[_W] -= beta * W
-  end
-end
-
-@inline function source_geopot!(S,Q,aux,t)
-  @inbounds S[_W] += - Q[_ρ] * grav
-end
-
-# Integrand 
-@inline function integrand(val, Q, aux)
-  κ = 85.0
-  @inbounds begin
-    @inbounds ρ, QT = Q[_ρ], Q[_QT]
-    ρinv = 1 / ρ
-    q_tot = QT * ρinv
-    # Establish the current thermodynamic state using the prognostic variables
-    q_liq = aux[_a_q_liq]
-    val[1] = ρ * κ * (q_liq / (1.0 - q_tot)) 
-    val[2] = ρ * (q_liq / (1.0 - q_tot)) # Liquid Water Path Integrand
-    q_tot_i = 0.008 # kg /kg  
-    val[3] = q_tot > q_tot_i ? 1 : 0
-  end
-end
-
-function preodefun!(disc, Q, t)
-  DGBalanceLawDiscretizations.dof_iteration!(spacedisc.auxstate, spacedisc, Q) do R, Q, QV, aux
-    @inbounds let
-      ρ, U, V, W, E, QT = Q[_ρ], Q[_U], Q[_V], Q[_W], Q[_E], Q[_QT]
-      z = aux[_a_z]
-      e_int = (E - (U^2 + V^2+ W^2)/(2*ρ) - ρ * grav * z) / ρ
-      q_tot = QT / ρ
-      TS = PhaseEquil(e_int, q_tot, ρ)
-      T = air_temperature(TS)
-      P = air_pressure(TS) # Test with dry atmosphere
-      q_liq = PhasePartition(TS).liq
-
-      R[_a_T] = T
-      R[_a_P] = P
-      R[_a_q_liq] = q_liq
-      R[_a_soundspeed_air] = soundspeed_air(TS)
-      R[_a_θ] = virtual_pottemp(TS)
-    end
-  end
-
-  integral_computation(disc, Q, t)
-end
-
-function integral_computation(disc, Q, t)
-  DGBalanceLawDiscretizations.indefinite_stack_integral!(disc, integrand, Q,
-                                                         (_a_02z, _a_LWP_02z, _a_zi))
-    
-  DGBalanceLawDiscretizations.reverse_indefinite_stack_integral!(disc,
-                                                                 _a_z2inf,
-                                                                 _a_02z)
-
-  DGBalanceLawDiscretizations.reverse_indefinite_stack_integral!(disc,
-                                                                 _a_LWP_z2inf,
-                                                                 _a_LWP_02z)
-end
+# ------------------------------------------------------------------
+# -------------END DEF SOURCES-------------------------------------# 
 
 # initial condition
 """
-    User-specified. Required.
-    This function specifies the initial conditions
-    for the dycoms driver.
-"""
-# NEW FUNCTION 
-function dycoms!(dim, Q, t, spl_tinit, spl_pinit, spl_thetainit, spl_qinit, x, y, z, _...)
-    
-    DFloat     = eltype(Q)
-    p0::DFloat = MSLP
-    
-    randnum1   = rand(seed, DFloat) / 150
-    randnum2   = rand(seed, DFloat) / 150
-    
-    xvert  = z
-    P      = spl_pinit(xvert)     #P
-    θ_l    = spl_thetainit(xvert) #θ_l
-    q_tot  = spl_qinit(xvert)     #qtot
-    T      = spl_tinit(xvert)    #T
-        
-    zi = 840.0
-    if ( z <= zi)
-  θ_lx   = 289.0;
-  q_totx = 9.0e-3; #specific humidity
-    else
-  θ_lx   = 297.5 + (z - zi)^(1/3);
-  q_totx = 1.5e-3; #kg/kg  specific humidity --> approx. to mixing ratio is ok
-    end  
-   
-    q_liq = 0.0
-    if z >= 600.0 && z <= 840.0
-        q_liq = (z - 600)*0.00045/200.0 
-    end
-    θ_l   = θ_l   + randnum1 * θ_l
-    q_tot = q_tot + randnum2 * q_tot
-    
-    q_partition = PhasePartition(q_tot, q_liq, 0.0)
-    e_int  = internal_energy(T, q_partition)
-    
-    ρ  = air_density(T, P, q_partition)
-
-    u, v, w = 7.0, -5.5, 0.0 #geostrophic. TO BE BUILT PROPERLY if Coriolis is considered
-    
-    e_kin = (u^2 + v^2 + w^2) / 2
-    e_pot = grav * xvert
-    E     = ρ * (e_int + e_kin + e_pot)
-
-    U, V, W = ρ * u, ρ * v, ρ * w
-    
-    @inbounds Q[_ρ], Q[_U], Q[_V], Q[_W], Q[_E], Q[_QT]= ρ, U, V, W, E, ρ * q_tot
-    #try the filter
-end
-
-function run(mpicomm, dim, Ne, N, timeend, DFloat, dt)
-
-  brickrange = (range(DFloat(xmin), length=Ne[1]+1, DFloat(xmax)),
-                range(DFloat(ymin), length=Ne[2]+1, DFloat(ymax)),
-                range(DFloat(zmin), length=Ne[3]+1, DFloat(zmax)))
-
-
-  # User defined periodicity in the topl assignment
-  # brickrange defines the domain extents
-  @timeit to "Topo init" topl = StackedBrickTopology(mpicomm, brickrange, periodicity=(true,true,false))
-
-  @timeit to "Grid init" grid = DiscontinuousSpectralElementGrid(topl,
-                                                                 FloatType = DFloat,
-                                                                 DeviceArray = ArrayType,
-                                                                 polynomialorder = N)
-
-  numflux!(x...) = NumericalFluxes.rusanov!(x..., cns_flux!, wavespeed, preflux)
-  numbcflux!(x...) = NumericalFluxes.rusanov_boundary_flux!(x..., cns_flux!, bcstate!, wavespeed, preflux)
-
-  # spacedisc = data needed for evaluating the right-hand side function
-  @timeit to "Space Disc init" spacedisc = DGBalanceLaw(grid = grid,
-                                                        length_state_vector = _nstate,
-                                                        flux! = cns_flux!,
-                                                        numerical_flux! = numflux!,
-                                                        numerical_boundary_flux! = numbcflux!, 
-                                                        number_gradient_states = _ngradstates,
-                                                        states_for_gradient_transform =
-                                                        _states_for_gradient_transform,
-                                                        number_viscous_states = _nviscstates,
-                                                        gradient_transform! = gradient_vars!,
-                                                        viscous_transform! = compute_stresses!,
-                                                        viscous_penalty! = stresses_penalty!,
-                                                        viscous_boundary_penalty! = stresses_boundary_penalty!,
-                                                        auxiliary_state_length = _nauxstate,
-                                                        auxiliary_state_initialization! = (x...) ->
-                                                        auxiliary_state_initialization!(x...),
-                                                        source! = source!,
-                                                        preodefun! = preodefun!)
-
-  # This is a actual state/function that lives on the grid
-  @timeit to "IC init" begin
+User-specified. Required. 
+This function specifies the initial conditions
+for the dycoms driver. 
+"""
+function dycoms!(dim, Q, t, x, y, z, _...)
+    DFloat         = eltype(Q)
+    p0::DFloat      = MSLP
+    gravity::DFloat = grav
+    
     # ----------------------------------------------------
     # GET DATA FROM INTERPOLATED ARRAY ONTO VECTORS
     # This driver accepts data in 6 column format
     # ----------------------------------------------------
     (sounding, _, ncols) = read_sounding()
-
-    # WARNING: Not all sounding data is formatted/scaled
+    
+    # WARNING: Not all sounding data is formatted/scaled 
     # the same. Care required in assigning array values
     # height theta qv    u     v     pressure
-    zinit, tinit, pinit = sounding[:, 1], sounding[:, 2], sounding[:, 3]
-    thetainit, qinit = sounding[:, 4], sounding[:, 5]
+    zinit, tinit, qinit, uinit, vinit, pinit  = sounding[:, 1],
+    sounding[:, 2],
+    sounding[:, 3],
+    sounding[:, 4],
+    sounding[:, 5],
+    sounding[:, 6]    
     #------------------------------------------------------
     # GET SPLINE FUNCTION
     #------------------------------------------------------
-    spl_tinit    = Spline1D(zinit, tinit; k=1) #sensible T (K)
-    spl_pinit    = Spline1D(zinit, pinit; k=1) #pressure P (Pa)
-    
-    spl_thetainit= Spline1D(zinit, thetainit; k=1) #sensible T (K)
-    spl_qinit    = Spline1D(zinit, qinit; k=1) #sensible T (K)
-    
-
-
-<<<<<<< HEAD
-    initialcondition(Q, x...) = dycoms!(Val(dim), Q, DFloat(0), spl_tinit, spl_pinit, spl_thetainit, spl_qinit, x...)
-=======
+    spl_tinit    = Spline1D(zinit, tinit; k=1)
+    spl_qinit    = Spline1D(zinit, qinit; k=1)
+    spl_uinit    = Spline1D(zinit, uinit; k=1)
+    spl_vinit    = Spline1D(zinit, vinit; k=1)
+    spl_pinit    = Spline1D(zinit, pinit; k=1)
+    # --------------------------------------------------
+    # INITIALISE ARRAYS FOR INTERPOLATED VALUES
+    # --------------------------------------------------
+    xvert          = y
+    
+    datat          = spl_tinit(xvert)
+    dataq          = spl_qinit(xvert)
+    datau          = spl_uinit(xvert)
+    datav          = spl_vinit(xvert)
+    datap          = spl_pinit(xvert)
+    dataq          = dataq * 1.0e-3
+    
+    randnum   = rand(1)[1] / 100
+
+    θ_liq = datat
+    q_tot = dataq + randnum * dataq
+    P     = datap    
+    T     = air_temperature_from_liquid_ice_pottemp(θ_liq, P, PhasePartition(q_tot))
+    ρ     = air_density(T, P)
+        
+    # energy definitions
+    u, v, w     = 0*datau, 0*datav, 0.0 #geostrophic. TO BE BUILT PROPERLY if Coriolis is considered
+    U           = ρ * u
+    V           = ρ * v
+    W           = ρ * w
+    e_kin       = (u^2 + v^2 + w^2) / 2  
+    e_pot       = gravity * xvert
+    e_int       = internal_energy(T, PhasePartition(q_tot))
+    E           = ρ * total_energy(e_kin, e_pot, T, PhasePartition(q_tot))
+    
+    #Get q_liq and q_ice
+    TS           = PhaseEquil(e_int, q_tot, ρ)
+    q_phase_part = PhasePartition(TS)
+    
+    @inbounds Q[_ρ], Q[_U], Q[_V], Q[_W], Q[_E], Q[_QT]= ρ, U, V, W, E, ρ * q_tot
+    
+end
+
+function run(mpicomm, dim, Ne, N, timeend, DFloat, dt)
+
     ArrayType = Array
     # CuArray option (TODO merge new master)
 
@@ -792,170 +523,83 @@
 
     # This is a actual state/function that lives on the grid
     initialcondition(Q, x...) = dycoms!(Val(dim), Q, 0, x...)
->>>>>>> a8078b7f
     Q = MPIStateArray(spacedisc, initialcondition)
-  end
-
-  @timeit to "Time stepping init" begin
+
     lsrk = LSRK54CarpenterKennedy(spacedisc, Q; dt = dt, t0 = 0)
-
-    #=eng0 = norm(Q)
-    @info @sprintf """Starting
-    norm(Q₀) = %.16e""" eng0
-    =#
+    
+    eng0 = norm(Q)
+    @info @sprintf """Starting norm(Q₀) = %.16e""" eng0
+
     # Set up the information callback
     starttime = Ref(now())
-    cbinfo = GenericCallbacks.EveryXWallTimeSeconds(10, mpicomm) do (s=false)
-      if s
-        starttime[] = now()
-      else
-        #energy = norm(Q)
-        #globmean = global_mean(Q, _ρ)
-        @info @sprintf("""Update
-                       simtime = %.16e
-                       runtime = %s""",
-                       ODESolvers.gettime(lsrk),
-                       Dates.format(convert(Dates.DateTime,
-                                            Dates.now()-starttime[]),
-                                    Dates.dateformat"HH:MM:SS")) #, energy )#, globmean)
-      end
-    end
-
-    npoststates = 7
-    _o_LWP, _o_u, _o_v, _o_w, _o_q_liq, _o_T, _o_zi = 1:npoststates
-    postnames = ("LWP", "u", "v", "w", "_q_liq", "T", "Z_inversion")
-    postprocessarray = MPIStateArray(spacedisc; nstate=npoststates)
+    cbinfo = GenericCallbacks.EveryXWallTimeSeconds(5, mpicomm) do (s=false)
+        if s
+            starttime[] = now()
+        else
+            energy = norm(Q)
+            @info @sprintf("""Update
+                         simtime = %.16e
+                         runtime = %s
+                         norm(Q) = %.16e""", ODESolvers.gettime(lsrk),
+                           Dates.format(convert(Dates.DateTime,
+                                                Dates.now()-starttime[]),
+                                                Dates.dateformat"HH:MM:SS"),energy)
+        end
+    end
 
     step = [0]
-    cbvtk = GenericCallbacks.EveryXSimulationSteps(2000) do (init=false)
-      DGBalanceLawDiscretizations.dof_iteration!(postprocessarray, spacedisc, Q) do R, Q, QV, aux
-        @inbounds let
-          u, v, w = preflux(Q, QV, aux)
-          R[_o_LWP] = aux[_a_LWP_02z] + aux[_a_LWP_z2inf]
-          R[_o_u] = u
-          R[_o_v] = v
-          R[_o_w] = w
-          R[_o_q_liq] = aux[_a_q_liq]
-          R[_o_T] = aux[_a_T]
-          R[_o_zi] = aux[_a_zi]
-        end
-      end
-
-      outprefix = @sprintf("vtk-dycoms/cns_%dD_mpirank%04d_step%04d", dim,
-                           MPI.Comm_rank(mpicomm), step[1])
-      @debug "doing VTK output" outprefix
-      writevtk(outprefix, Q, spacedisc, statenames,
-               postprocessarray, postnames)
-      #= 
-      pvtuprefix = @sprintf("vtk/cns_%dD_step%04d", dim, step[1])
-      prefixes = ntuple(i->
-      @sprintf("vtk/cns_%dD_mpirank%04d_step%04d",
-      dim, i-1, step[1]),
-      MPI.Comm_size(mpicomm))
-      writepvtu(pvtuprefix, prefixes, postnames)
-      =# 
-      step[1] += 1
-      nothing
-    end
-  end
-
-  cbinversion = GenericCallbacks.EveryXSimulationSteps(1) do (init=false)
-    DGBalanceLawDiscretizations.dof_iteration!(disc.auxstate, spacedisc, Q) do R, Q, QV, aux
-      @inbounds let
-        aux[_a_zi] = maximum(copy(@view spacedisc.auxstate[:,_a_zi, Q.realelems]))
-      end
-    end
-  end
-
-  @info @sprintf """Starting...
-    norm(Q) = %25.16e""" norm(Q)
-
-  # Initialise the integration computation. Kernels calculate this at every timestep?? 
-  @timeit to "initial integral" integral_computation(spacedisc, Q, 0) 
-  @timeit to "solve" solve!(Q, lsrk; timeend=timeend, callbacks=(cbinfo, cbvtk,cbinversion))
-
-
-  @info @sprintf """Finished...
-    norm(Q) = %25.16e""" norm(Q)
-
-#=
+    mkpath("vtk")
+    cbvtk = GenericCallbacks.EveryXSimulationSteps(10) do (init=false)
+        outprefix = @sprintf("vtk/cns_%dD_mpirank%04d_step%04d", dim,
+                             MPI.Comm_rank(mpicomm), step[1])
+        @debug "doing VTK output" outprefix
+        writevtk(outprefix, Q, spacedisc, statenames, spacedisc.auxstate, auxstatenames)
+        
+        step[1] += 1
+        nothing
+    end
+
+    # solve!(Q, lsrk; timeend=timeend, callbacks=(cbinfo, ))
+    solve!(Q, lsrk; timeend=timeend, callbacks=(cbinfo, cbvtk))
+
+
     # Print some end of the simulation information
     engf = norm(Q)
-    if integration_testing
-        Qe = MPIStateArray(spacedisc,
-                           (Q, x...) -> initialcondition!(Val(dim), Q,
-                                                          DFloat(timeend), x...))
-        engfe = norm(Qe)
-        errf = euclidean_distance(Q, Qe)
-        @info @sprintf """Finished
-        norm(Q)                 = %.16e
-        norm(Q) / norm(Q₀)      = %.16e
-        norm(Q) - norm(Q₀)      = %.16e
-        norm(Q - Qe)            = %.16e
-        norm(Q - Qe) / norm(Qe) = %.16e
-        """ engf engf/eng0 engf-eng0 errf errf / engfe
-    else
-        @info @sprintf """Finished
-        norm(Q)            = %.16e
-        norm(Q) / norm(Q₀) = %.16e
-        norm(Q) - norm(Q₀) = %.16e""" engf engf/eng0 engf-eng0
-    end
-integration_testing ? errf : (engf / eng0)
-=#
-
+    @info @sprintf """Finished
+    norm(Q)            = %.16e
+    norm(Q) / norm(Q₀) = %.16e
+    norm(Q) - norm(Q₀) = %.16e""" engf engf/eng0 engf-eng0
+    engf / eng0
 end
 
 using Test
 let
-  MPI.Initialized() || MPI.Init()
-  Sys.iswindows() || (isinteractive() && MPI.finalize_atexit())
-  mpicomm = MPI.COMM_WORLD
-  ll = uppercase(get(ENV, "JULIA_LOG_LEVEL", "INFO"))
-  loglevel = ll == "DEBUG" ? Logging.Debug :
-      ll == "WARN"  ? Logging.Warn  :
-      ll == "ERROR" ? Logging.Error : Logging.Info
-  logger_stream = MPI.Comm_rank(mpicomm) == 0 ? stderr : devnull
-  global_logger(ConsoleLogger(logger_stream, loglevel))
-  @static if haspkg("CUDAnative")
-      device!(MPI.Comm_rank(mpicomm) % length(devices()))
-  end
-  # User defined number of elements
-  # User defined timestep estimate
-  # User defined simulation end time
-  # User defined polynomial order 
-  numelem = (Nex,Ney,Nez)
-  dt = 0.0025
-  timeend = 10*dt
-  # timeend = 14400
-  polynomialorder = Npoly
-  DFloat = Float64
-  dim = numdims
-
-  if MPI.Comm_rank(mpicomm) == 0
-    @info @sprintf """ ------------------------------------------------------"""
-    @info @sprintf """   ______ _      _____ __  ________                    """     
-    @info @sprintf """  |  ____| |    |_   _|  ...  |  __  |                 """  
-    @info @sprintf """  | |    | |      | | |   .   | |  | |                 """ 
-    @info @sprintf """  | |    | |      | | | |   | | |__| |                 """
-    @info @sprintf """  | |____| |____ _| |_| |   | | |  | |                 """
-    @info @sprintf """  | _____|______|_____|_|   |_|_|  |_|                 """
-    @info @sprintf """                                                       """
-    @info @sprintf """ ------------------------------------------------------"""
-    @info @sprintf """ Dycoms                                                """
-    @info @sprintf """   Resolution:                                         """ 
-    @info @sprintf """     (Δx, Δy, Δz)   = (%.2e, %.2e, %.2e)               """ Δx Δy Δz
-    @info @sprintf """     (Nex, Ney, Nez) = (%d, %d, %d)                    """ Nex Ney Nez
-    @info @sprintf """     DoF = %d                                          """ DoF
-    @info @sprintf """     Minimum necessary memory to run this test: %g GBs """ (DoFstorage * sizeof(DFloat))/1000^3
-    @info @sprintf """     Time step dt: %.2e                                """ dt
-    @info @sprintf """     End time  t : %.2e                                """ timeend
-    @info @sprintf """ ------------------------------------------------------"""
-  end
-
-  engf_eng0 = run(mpicomm, dim, numelem[1:dim], polynomialorder, timeend,
-                  DFloat, dt)
-
-  show(to)
+    MPI.Initialized() || MPI.Init()
+    Sys.iswindows() || (isinteractive() && MPI.finalize_atexit())
+    mpicomm = MPI.COMM_WORLD
+    if MPI.Comm_rank(mpicomm) == 0
+        ll = uppercase(get(ENV, "JULIA_LOG_LEVEL", "INFO"))
+        loglevel = ll == "DEBUG" ? Logging.Debug :
+            ll == "WARN"  ? Logging.Warn  :
+            ll == "ERROR" ? Logging.Error : Logging.Info
+        global_logger(ConsoleLogger(stderr, loglevel))
+    else
+        global_logger(NullLogger())
+    end
+    # User defined number of elements
+    # User defined timestep estimate
+    # User defined simulation end time
+    # User defined polynomial order 
+    numelem = (10,10, 1)
+    dt = 1e-2
+    timeend = 10
+    polynomialorder = 5
+    for DFloat in (Float64,) #Float32)
+        for dim = 3:3
+            engf_eng0 = run(mpicomm, dim, numelem[1:dim], polynomialorder, timeend,
+                            DFloat, dt)
+        end
+    end
 end
 
 isinteractive() || MPI.Finalize()
