using CLIMAParameters.Planet: R_d, cv_d, T_0, e_int_v0, e_int_i0

"""
    linearized_air_pressure(ρ, ρe_tot, ρe_pot, ρq_tot=0, ρq_liq=0, ρq_ice=0)

The air pressure, linearized around a dry rest state, from the equation of state
(ideal gas law) where:

 - `ρ` (moist-)air density
 - `ρe_tot` total energy density
 - `ρe_pot` potential energy density
and, optionally,
 - `ρq_tot` total water density
 - `ρq_liq` liquid water density
 - `ρq_ice` ice density
"""
function linearized_air_pressure(
    param_set::AbstractParameterSet,
    ρ::FT,
    ρe_tot::FT,
    ρe_pot::FT,
    ρq_tot::FT = FT(0),
    ρq_liq::FT = FT(0),
    ρq_ice::FT = FT(0),
) where {FT <: Real, PS}
    _R_d::FT = R_d(param_set)
    _cv_d::FT = cv_d(param_set)
    _T_0::FT = T_0(param_set)
    _e_int_v0::FT = e_int_v0(param_set)
    _e_int_i0::FT = e_int_i0(param_set)
    return ρ * _R_d * _T_0 +
           _R_d / _cv_d * (
        ρe_tot - ρe_pot - (ρq_tot - ρq_liq) * _e_int_v0 +
        ρq_ice * (_e_int_i0 + _e_int_v0)
    )
end

@inline function linearized_pressure(
    ::DryModel,
    param_set::AbstractParameterSet,
    orientation::Orientation,
    state::Vars,
    aux::Vars,
)
    ρe_pot = state.ρ * gravitational_potential(orientation, aux)
    return linearized_air_pressure(param_set, state.ρ, state.ρe, ρe_pot)
end
@inline function linearized_pressure(
    ::EquilMoist,
    param_set::AbstractParameterSet,
    orientation::Orientation,
    state::Vars,
    aux::Vars,
)
    ρe_pot = state.ρ * gravitational_potential(orientation, aux)
    linearized_air_pressure(
        param_set,
        state.ρ,
        state.ρe,
        ρe_pot,
        state.moisture.ρq_tot,
    )
end

abstract type AtmosLinearModel <: BalanceLaw end

vars_state_conservative(lm::AtmosLinearModel, FT) =
    vars_state_conservative(lm.atmos, FT)
vars_state_gradient(lm::AtmosLinearModel, FT) = @vars()
vars_state_gradient_flux(lm::AtmosLinearModel, FT) = @vars()
vars_state_auxiliary(lm::AtmosLinearModel, FT) =
    vars_state_auxiliary(lm.atmos, FT)
vars_integrals(lm::AtmosLinearModel, FT) = @vars()
vars_reverse_integrals(lm::AtmosLinearModel, FT) = @vars()


function update_auxiliary_state!(
    dg::DGModel,
    lm::AtmosLinearModel,
    Q::MPIStateArray,
    t::Real,
    elems::UnitRange,
)
    return false
end
<<<<<<< HEAD
function update_aux_diffusive!(
    dg::DGModel,
    lm::AtmosLinearModel,
    Q::MPIStateArray,
    t::Real,
    elems::UnitRange;
    diffusive=true
)
    return false
end
function flux_diffusive!(
=======
function flux_second_order!(
>>>>>>> 499cb7cc
    lm::AtmosLinearModel,
    flux::Grad,
    state::Vars,
    diffusive::Vars,
    hyperdiffusive::Vars,
    aux::Vars,
    t::Real,
)
    nothing
end
integral_load_auxiliary_state!(
    lm::AtmosLinearModel,
    integ::Vars,
    state::Vars,
    aux::Vars,
) = nothing
integral_set_auxiliary_state!(lm::AtmosLinearModel, aux::Vars, integ::Vars) =
    nothing
reverse_integral_load_auxiliary_state!(
    lm::AtmosLinearModel,
    integ::Vars,
    state::Vars,
    aux::Vars,
) = nothing
reverse_integral_set_auxiliary_state!(
    lm::AtmosLinearModel,
    aux::Vars,
    integ::Vars,
) = nothing
flux_second_order!(
    lm::AtmosLinearModel,
    flux::Grad,
    state::Vars,
    diffusive::Vars,
    aux::Vars,
    t::Real,
) = nothing
function wavespeed(lm::AtmosLinearModel, nM, state::Vars, aux::Vars, t::Real)
    ref = aux.ref_state
    return soundspeed_air(lm.atmos.param_set, ref.T)
end

function boundary_state!(
    nf::NumericalFluxFirstOrder,
    atmoslm::AtmosLinearModel,
    args...,
)
    atmos_boundary_state!(nf, AtmosBC(), atmoslm, args...)
end
function boundary_state!(
    nf::NumericalFluxSecondOrder,
    atmoslm::AtmosLinearModel,
    args...,
)
    nothing
end
init_state_auxiliary!(lm::AtmosLinearModel, aux::Vars, geom::LocalGeometry) =
    nothing
init_state_conservative!(
    lm::AtmosLinearModel,
    state::Vars,
    aux::Vars,
    coords,
    t,
) = nothing


struct AtmosAcousticLinearModel{M} <: AtmosLinearModel
    atmos::M
    function AtmosAcousticLinearModel(atmos::M) where {M}
        if atmos.ref_state === NoReferenceState()
            error("AtmosAcousticLinearModel needs a model with a reference state")
        end
        new{M}(atmos)
    end
end

function flux_first_order!(
    lm::AtmosAcousticLinearModel,
    flux::Grad,
    state::Vars,
    aux::Vars,
    t::Real,
)
    FT = eltype(state)
    ref = aux.ref_state
    e_pot = gravitational_potential(lm.atmos.orientation, aux)

    flux.ρ = state.ρu
    pL = linearized_pressure(
        lm.atmos.moisture,
        lm.atmos.param_set,
        lm.atmos.orientation,
        state,
        aux,
    )
    flux.ρu += pL * I
    flux.ρe = ((ref.ρe + ref.p) / ref.ρ - e_pot) * state.ρu
    nothing
end
source!(::AtmosAcousticLinearModel, _...) = nothing

struct AtmosAcousticGravityLinearModel{M} <: AtmosLinearModel
    atmos::M
    function AtmosAcousticGravityLinearModel(atmos::M) where {M}
        if atmos.ref_state === NoReferenceState()
            error("AtmosAcousticGravityLinearModel needs a model with a reference state")
        end
        new{M}(atmos)
    end
end
function flux_first_order!(
    lm::AtmosAcousticGravityLinearModel,
    flux::Grad,
    state::Vars,
    aux::Vars,
    t::Real,
)
    FT = eltype(state)
    ref = aux.ref_state
    e_pot = gravitational_potential(lm.atmos.orientation, aux)

    flux.ρ = state.ρu
    pL = linearized_pressure(
        lm.atmos.moisture,
        lm.atmos.param_set,
        lm.atmos.orientation,
        state,
        aux,
    )
    flux.ρu += pL * I
    flux.ρe = ((ref.ρe + ref.p) / ref.ρ) * state.ρu
    nothing
end
function source!(
    lm::AtmosAcousticGravityLinearModel,
    source::Vars,
    state::Vars,
    diffusive::Vars,
    aux::Vars,
    t::Real,
    direction,
)
    if direction isa VerticalDirection || direction isa EveryDirection
        ∇Φ = ∇gravitational_potential(lm.atmos.orientation, aux)
        source.ρu -= state.ρ * ∇Φ
    end
    nothing
end<|MERGE_RESOLUTION|>--- conflicted
+++ resolved
@@ -83,8 +83,7 @@
 )
     return false
 end
-<<<<<<< HEAD
-function update_aux_diffusive!(
+function update_auxiliary_state_gradient!(
     dg::DGModel,
     lm::AtmosLinearModel,
     Q::MPIStateArray,
@@ -94,10 +93,7 @@
 )
     return false
 end
-function flux_diffusive!(
-=======
 function flux_second_order!(
->>>>>>> 499cb7cc
     lm::AtmosLinearModel,
     flux::Grad,
     state::Vars,
