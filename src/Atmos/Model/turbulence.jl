--- conflicted
+++ resolved
@@ -207,14 +207,9 @@
   @inbounds normS = strain_rate_magnitude(S)
   f_b² = squared_buoyancy_correction(normS, ∇transform, aux)
   βij = f_b² * (aux.turbulence.Δ)^2 * (∇u' * ∇u)
-<<<<<<< HEAD
   Bβinvariants = compute_principal_invariants(βij)
   @inbounds Bβ = Bβinvariants.second
   return state.ρ * max(0,m.C_smag^2 * 2.5 * sqrt(abs(Bβ/(αijαij+eps(DT))))) 
-=======
-  @inbounds Bβ = βij[1,1]*βij[2,2] - βij[1,2]^2 + βij[1,1]*βij[3,3] - βij[1,3]^2 + βij[2,2]*βij[3,3] - βij[2,3]^2 
-  return state.ρ * (m.C_smag^2 * DT(2.5)) * sqrt(abs(Bβ/(αijαij+eps(DT))))
->>>>>>> 640162c1
 end
 function scaled_momentum_flux_tensor(m::Vreman, ρν, S)
   (-2*ρν) * S
