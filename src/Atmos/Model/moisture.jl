export DryModel, EquilMoist

#### Moisture component in atmosphere model
abstract type MoistureModel end

vars_state(::MoistureModel, FT) = @vars()
vars_gradient(::MoistureModel, FT) = @vars()
vars_diffusive(::MoistureModel, FT) = @vars()
vars_aux(::MoistureModel, FT) = @vars()

function atmos_nodal_update_aux!(::MoistureModel, m::AtmosModel, state::Vars,
                                 aux::Vars, t::Real)
end
function flux_moisture!(::MoistureModel, ::AtmosModel, flux::Grad, state::Vars, aux::Vars, t::Real)
end
function diffusive!(::MoistureModel, diffusive, ∇transform, state, aux, t)
end
function flux_diffusive!(::MoistureModel, flux::Grad, state::Vars, diffusive::Vars, aux::Vars, t::Real, D_t)
end
function flux_nondiffusive!(::MoistureModel, flux::Grad, state::Vars, aux::Vars, t::Real)
end
function gradvariables!(::MoistureModel, transform::Vars, state::Vars, aux::Vars, t::Real)
end

@inline function internal_energy(moist::MoistureModel, orientation::Orientation, state::Vars, aux::Vars)
  MoistThermodynamics.internal_energy(state.ρ, state.ρe, state.ρu, gravitational_potential(orientation, aux))
end
@inline temperature(moist::MoistureModel, orientation::Orientation, state::Vars, aux::Vars) = air_temperature(thermo_state(moist, orientation, state, aux))
@inline pressure(moist::MoistureModel, orientation::Orientation, state::Vars, aux::Vars) = air_pressure(thermo_state(moist, orientation, state, aux))
@inline soundspeed(moist::MoistureModel, orientation::Orientation, state::Vars, aux::Vars) = soundspeed_air(thermo_state(moist, orientation, state, aux))

@inline function total_specific_enthalpy(moist::MoistureModel, orientation::Orientation, state::Vars, aux::Vars)
  phase = thermo_state(moist, orientation, state, aux)
  R_m = gas_constant_air(phase)
  T = air_temperature(phase)
  e_tot = state.ρe * (1/state.ρ)
  e_tot + R_m*T
end



"""
    DryModel

Assumes the moisture components is in the dry limit.
"""
struct DryModel <: MoistureModel
end

vars_aux(::DryModel,FT) = @vars(θ_v::FT, speed_sound::FT)
@inline function atmos_nodal_update_aux!(moist::DryModel, atmos::AtmosModel,
                                         state::Vars, aux::Vars, t::Real)
  e_int = internal_energy(moist, atmos.orientation, state, aux)
  TS = PhaseDry(e_int, state.ρ)
  aux.moisture.θ_v = virtual_pottemp(TS)
  aux.moisture.speed_sound = soundspeed_air(TS)
  nothing
end

thermo_state(moist::DryModel, orientation::Orientation, state::Vars, aux::Vars) = PhaseDry(internal_energy(moist, orientation, state, aux), state.ρ)

"""
    EquilMoist

Assumes the moisture components are computed via thermodynamic equilibrium.
"""
Base.@kwdef struct EquilMoist <: MoistureModel
  maxiter::Int = 3
end
vars_state(::EquilMoist,FT) = @vars(ρq_tot::FT)
vars_gradient(::EquilMoist,FT) = @vars(q_tot::FT, h_tot::FT)
<<<<<<< HEAD
vars_diffusive(::EquilMoist,FT) = @vars(ρd_q_tot::SVector{3,FT}, ρd_h_tot::SVector{3,FT})
vars_aux(::EquilMoist,FT) = @vars(temperature::FT, θ_v::FT, q_liq::FT, speed_sound::FT)
=======
vars_diffusive(::EquilMoist,FT) = @vars(∇q_tot::SVector{3,FT})
vars_aux(::EquilMoist,FT) = @vars(temperature::FT, θ_v::FT, q_liq::FT)
>>>>>>> c117b4c7

@inline function atmos_nodal_update_aux!(moist::EquilMoist, atmos::AtmosModel,
                                         state::Vars, aux::Vars, t::Real)
  e_int = internal_energy(moist, atmos.orientation, state, aux)
  TS = PhaseEquil(e_int, state.ρ, state.moisture.ρq_tot/state.ρ, moist.maxiter)
  aux.moisture.temperature = air_temperature(TS)
  aux.moisture.θ_v = virtual_pottemp(TS)
  aux.moisture.q_liq = PhasePartition(TS).liq
  aux.moisture.speed_sound = soundspeed_air(TS)
  nothing
end

function thermo_state(moist::EquilMoist, orientation::Orientation, state::Vars, aux::Vars)
  e_int = internal_energy(moist, orientation, state, aux)
  FT = eltype(state)
  return PhaseEquil{FT}(e_int, state.ρ, state.moisture.ρq_tot/state.ρ, aux.moisture.temperature)
end

function gradvariables!(moist::EquilMoist, transform::Vars, state::Vars, aux::Vars, t::Real)
  ρinv = 1/state.ρ
  transform.moisture.q_tot = state.moisture.ρq_tot * ρinv
end

function diffusive!(moist::EquilMoist, diffusive::Vars, ∇transform::Grad, state::Vars, aux::Vars, t::Real)
  # diffusive flux of q_tot
  diffusive.moisture.∇q_tot = ∇transform.moisture.q_tot
end

function flux_moisture!(moist::EquilMoist, atmos::AtmosModel, flux::Grad, state::Vars, aux::Vars, t::Real)
  ρ = state.ρ
  u = state.ρu / ρ
  z = altitude(atmos.orientation, aux)
  usub = subsidence_velocity(atmos.subsidence, z)
  ẑ = vertical_unit_vector(atmos.orientation, aux)
  u_tot = u .- usub * ẑ
  flux.moisture.ρq_tot += u_tot * state.moisture.ρq_tot
end

function flux_diffusive!(moist::EquilMoist, flux::Grad, state::Vars, diffusive::Vars, aux::Vars, t::Real, D_t)
  d_q_tot = (-D_t) .* diffusive.moisture.∇q_tot
  flux_diffusive!(moist, flux, state, d_q_tot)
end
#TODO: Consider whether to not pass ρ and ρu (not state), foc BCs reasons
function flux_diffusive!(moist::EquilMoist, flux::Grad, state::Vars, d_q_tot)
  flux.ρ += d_q_tot * state.ρ
  flux.ρu += d_q_tot .* state.ρu'
  flux.moisture.ρq_tot += d_q_tot * state.ρ
end<|MERGE_RESOLUTION|>--- conflicted
+++ resolved
@@ -69,13 +69,8 @@
 end
 vars_state(::EquilMoist,FT) = @vars(ρq_tot::FT)
 vars_gradient(::EquilMoist,FT) = @vars(q_tot::FT, h_tot::FT)
-<<<<<<< HEAD
 vars_diffusive(::EquilMoist,FT) = @vars(ρd_q_tot::SVector{3,FT}, ρd_h_tot::SVector{3,FT})
 vars_aux(::EquilMoist,FT) = @vars(temperature::FT, θ_v::FT, q_liq::FT, speed_sound::FT)
-=======
-vars_diffusive(::EquilMoist,FT) = @vars(∇q_tot::SVector{3,FT})
-vars_aux(::EquilMoist,FT) = @vars(temperature::FT, θ_v::FT, q_liq::FT)
->>>>>>> c117b4c7
 
 @inline function atmos_nodal_update_aux!(moist::EquilMoist, atmos::AtmosModel,
                                          state::Vars, aux::Vars, t::Real)
