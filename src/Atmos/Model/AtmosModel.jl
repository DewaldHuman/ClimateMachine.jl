--- conflicted
+++ resolved
@@ -215,14 +215,8 @@
 """
 struct NoFluxBC <: BoundaryCondition
 end
-<<<<<<< HEAD
 function boundarycondition!(bl::AtmosModel{T,M,R,S,BC,IS}, stateP::Vars, diffP::Vars, auxP::Vars,
     nM, stateM::Vars, diffM::Vars, auxM::Vars, bctype, t, _...) where {T,M,R,S,BC <: NoFluxBC,IS}
-=======
-function boundarycondition!(m::AtmosModel{T,M,R,S,BC,IS}, stateP::Vars, diffP::Vars, auxP::Vars,
-    nM, stateM::Vars, diffM::Vars, auxM::Vars, bctype, t) where {T,M,R,S,BC <: NoFluxBC,IS}
->>>>>>> 5452ee86
-
   stateP.ρu -= 2 * dot(stateM.ρu, nM) * nM
 end
 
@@ -233,16 +227,9 @@
 """
 struct InitStateBC <: BoundaryCondition
 end
-<<<<<<< HEAD
-function boundarycondition!(bl::AtmosModel{T,M,R,S,BC,IS}, stateP::Vars, diffP::Vars, auxP::Vars,
-    nM, stateM::Vars, diffM::Vars, auxM::Vars, bctype, t, _...) where {T,M,R,S,BC <: InitStateBC,IS}
-  coord = (auxP.coord.x, auxP.coord.y, auxP.coord.z)
-  init_state!(bl, stateP, auxP, coord, t)
-=======
 function boundarycondition!(m::AtmosModel{T,M,R,S,BC,IS}, stateP::Vars, diffP::Vars, auxP::Vars,
     nM, stateM::Vars, diffM::Vars, auxM::Vars, bctype, t) where {T,M,R,S,BC <: InitStateBC,IS}
   init_state!(m, stateP, auxP, auxP.coord, t)
->>>>>>> 5452ee86
 end
 
 function init_state!(m::AtmosModel, state::Vars, aux::Vars, coords, t)
