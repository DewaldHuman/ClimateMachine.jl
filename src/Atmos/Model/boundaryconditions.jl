--- conflicted
+++ resolved
@@ -1,9 +1,6 @@
 using CLIMA.PlanetParameters
-<<<<<<< HEAD
 using CLIMA.SurfaceFluxes
-=======
 export PeriodicBC, NoFluxBC, InitStateBC, DYCOMS_BC
->>>>>>> 3a571f22
 
 #TODO: figure out a better interface for this.
 # at the moment we can just pass a function, but we should do something better
