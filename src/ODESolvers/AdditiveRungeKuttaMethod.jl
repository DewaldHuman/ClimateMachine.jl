--- conflicted
+++ resolved
@@ -159,46 +159,36 @@
     Qstages = (Q, ntuple(i -> similar(Q), Nstages - 1)...)
     Rstages = ntuple(i -> similar(Q), Nstages)
     Qhat = similar(Q)
-<<<<<<< HEAD
-   
-    V = typeof(variant)
-    variant_storage = additional_storage(variant, Q, Nstages)
-    VS = typeof(variant_storage)
-
-    S = typeof(schur)
-    schur_storage = additional_storage(schur, Q, Nstages)
-
-    storage = merge(variant_storage, schur_storage)
-    ST = typeof(storage)
-
-    new{T, RT, AT, LT, V, S, ST, Nstages, Nstages ^ 2}(RT(dt), RT(t0),
-                                                       rhs!, rhs_linear!, linearsolver,
-                                                       Qstages, Rstages, Qhat,
-                                                       RKA_explicit, RKA_implicit, RKB, RKC,
-                                                       split_nonlinear_linear,
-                                                       variant, schur, storage)
-=======
-    Qtt = similar(Q)
 
     # The code throughout assumes SDIRK implicit tableau so we assert that
     # here.
-    for is = 2:nstages
+    for is = 2:Nstages
       @assert RKA_implicit[is, is] ≈ RKA_implicit[2, 2]
     end
-
+    
     α = dt * RKA_implicit[2, 2]
     # Here we are passing NaN for the time since prefactorization assumes the
     # operator is time independent.  If that is not the case the NaN will
     # surface.
     implicitoperator! = prefactorize(EulerOperator(rhs_linear!, -α),
                                      linearsolver, Q, nothing, T(NaN))
-
-    new{T, RT, AT, LT, nstages, nstages ^ 2}(RT(dt), RT(t0),
-                                             rhs!, rhs_linear!, implicitoperator!, linearsolver,
-                                             Qstages, Rstages, Qhat, Qtt,
-                                             RKA_explicit, RKA_implicit, RKB, RKC,
-                                             split_nonlinear_linear)
->>>>>>> 5f2f29e6
+   
+    V = typeof(variant)
+    variant_storage = additional_storage(variant, Q, Nstages)
+    VS = typeof(variant_storage)
+
+    S = typeof(schur)
+    schur_storage = additional_storage(schur, Q, Nstages)
+
+    storage = merge(variant_storage, schur_storage)
+    ST = typeof(storage)
+
+    new{T, RT, AT, LT, V, S, ST, Nstages, Nstages ^ 2}(RT(dt), RT(t0),
+                                                       rhs!, rhs_linear!, implicitoperator!, linearsolver,
+                                                       Qstages, Rstages, Qhat,
+                                                       RKA_explicit, RKA_implicit, RKB, RKC,
+                                                       split_nonlinear_linear,
+                                                       variant, schur, storage)
   end
 end
 
@@ -226,15 +216,11 @@
 ODEs.updatetime!(ark::AdditiveRungeKutta, time) = (ark.t = time)
 
 #solves Q_tt = Qhat + dt * RKA_implicit[istage, istage] * rhs_linear!(Q_tt)
-function ark_linearsolve!(::NoSchur, linearsolver, rhs_linear!, Qinit, Qhat, p, t, α, storage)
-  linearoperator! = function(LQ, Q)
-    rhs_linear!(LQ, Q, p, t; increment = false)
-    @. LQ = Q - α * LQ
-  end
-  linearsolve!(linearoperator!, Qinit, Qhat, linearsolver)
-end
-
-function ark_linearsolve!(schur::SchurComplement, linearsolver, rhs_linear!, Qinit, Qhat, p, t, α, storage)
+function ark_linearsolve!(::NoSchur, linearsolver, implicitoperator!, Qinit, Qhat, p, t, α, storage)
+  linearsolve!(implicitoperator!, linearsolver, Qinit, Qhat, p, t)
+end
+
+function ark_linearsolve!(schur::SchurComplement, linearsolver, _, Qinit, Qhat, p, t, α, storage)
   schurR = storage.schurR
   schurP = storage.schurP
   
@@ -248,7 +234,7 @@
   linearoperator! = function(LQ, Q)
     schur.lhs!(LQ, Q, p, α; increment = false)
   end
-  linearsolve!(linearoperator!, schurP, schurR, linearsolver)
+  linearsolve!(linearoperator!, linearsolver, schurP, schurR)
   #FIXME
   @views schur.update!.auxstate[:, 6:10, :] .= Qhat[:, 1:5, :]
   schur.update!(Qinit, schurP, p, α; increment = false)
@@ -275,7 +261,6 @@
 function ODEs.dostep!(Q, ark::AdditiveRungeKutta, p, time::Real, dt::Real,
                       slow_δ = nothing, slow_rv_dQ = nothing,
                       slow_scaling = nothing)
-<<<<<<< HEAD
   ODEs.dostep!(Q, ark, ark.variant, p, time, dt, slow_δ, slow_rv_dQ, slow_scaling)
 end
 
@@ -283,10 +268,7 @@
                       p, time::Real, dt::Real,
                       slow_δ = nothing, slow_rv_dQ = nothing,
                       slow_scaling = nothing)
-  linearsolver = ark.linearsolver
-=======
   implicitoperator!, linearsolver = ark.implicitoperator!, ark.linearsolver
->>>>>>> 5f2f29e6
   RKA_explicit, RKA_implicit = ark.RKA_explicit, ark.RKA_implicit
   RKB, RKC = ark.RKB, ark.RKC
   rhs!, rhs_linear! = ark.rhs!, ark.rhs_linear!
@@ -310,6 +292,11 @@
   rhs!(Rstages[1], Qstages[1], p, time + RKC[1] * dt, increment = false)
   rhs_linear!(Lstages[1], Qstages[1], p, time + RKC[1] * dt, increment = false)
 
+  if dt != ark.dt
+    α = dt * RKA_implicit[2, 2]
+    implicitoperator! = EulerOperator(rhs_linear!, -α)
+  end
+
   # note that it is important that this loop does not modify Q!
   for istage = 2:Nstages
     stagetime = time + RKC[istage] * dt
@@ -323,7 +310,8 @@
 
     #solves Q_tt = Qhat + dt * RKA_implicit[istage, istage] * rhs_linear!(Q_tt)
     α = dt * RKA_implicit[istage, istage]
-    ark_linearsolve!(ark.schur, linearsolver, rhs_linear!, Qstages[istage], Qhat, p, stagetime, α, ark.storage)
+    ark_linearsolve!(ark.schur, linearsolver, implicitoperator!,
+                     Qstages[istage], Qhat, p, stagetime, α, ark.storage)
     
     rhs!(Rstages[istage], Qstages[istage], p, stagetime, increment = false)
     rhs_linear!(Lstages[istage], Qstages[istage], p, stagetime, increment = false)
@@ -340,7 +328,7 @@
                       p, time::Real, dt::Real,
                       slow_δ = nothing, slow_rv_dQ = nothing,
                       slow_scaling = nothing)
-  linearsolver = ark.linearsolver
+  implicitoperator!, linearsolver = ark.implicitoperator!, ark.linearsolver
   RKA_explicit, RKA_implicit = ark.RKA_explicit, ark.RKA_implicit
   RKB, RKC = ark.RKB, ark.RKC
   rhs!, rhs_linear! = ark.rhs!, ark.rhs_linear!
@@ -378,13 +366,8 @@
                           RKA_explicit, RKA_implicit, dt, Val(istage),
                           Val(split_nonlinear_linear), slow_δ, slow_rv_dQ))
 
-<<<<<<< HEAD
     α = dt * RKA_implicit[istage, istage]
-    ark_linearsolve!(ark.schur, linearsolver, rhs_linear!, Qtt, Qhat, p, stagetime, α, ark.storage)
-=======
-    #solves Q_tt = Qhat + dt * RKA_implicit[istage, istage] * rhs_linear!(Q_tt)
-    linearsolve!(implicitoperator!, linearsolver, Qtt, Qhat, p, stagetime)
->>>>>>> 5f2f29e6
+    ark_linearsolve!(ark.schur, linearsolver, implicitoperator!, Qtt, Qhat, p, stagetime, α, ark.storage)
 
     #update Qstages
     Qstages[istage] .+= Qtt
