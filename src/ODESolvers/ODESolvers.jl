--- conflicted
+++ resolved
@@ -67,12 +67,7 @@
   while time < timeend
     step += 1
 
-<<<<<<< HEAD
-    time = dostep!(Q, solver, timeend, adjustfinalstep)
-    Q[7] = max(0., Q[7]) #TODO - Anna was here
-=======
     time = dostep!(Q, solver, p, timeend, adjustfinalstep)
->>>>>>> 17cea7d4
 
     # FIXME: Determine better way to handle postcallback behavior
     # Current behavior:
