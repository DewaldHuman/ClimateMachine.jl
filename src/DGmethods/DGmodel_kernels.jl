using .NumericalFluxes: GradNumericalPenalty, diffusive_boundary_penalty!,
                        diffusive_penalty!,
                        NumericalFluxNonDiffusive, NumericalFluxDiffusive,
                        numerical_flux_nondiffusive!,
                        numerical_boundary_flux_nondiffusive!,
                        numerical_flux_diffusive!,
                        numerical_boundary_flux_diffusive!

using ..Mesh.Geometry

using Requires
@init @require CUDAnative = "be33ccc6-a3ff-5ff2-a52e-74243cff1e17" begin
  using .CUDAnative
end

# {{{ FIXME: remove this after we've figure out how to pass through to kernel
const _ξ1x1, _ξ2x1, _ξ3x1 = Grids._ξ1x1, Grids._ξ2x1, Grids._ξ3x1
const _ξ1x2, _ξ2x2, _ξ3x2 = Grids._ξ1x2, Grids._ξ2x2, Grids._ξ3x2
const _ξ1x3, _ξ2x3, _ξ3x3 = Grids._ξ1x3, Grids._ξ2x3, Grids._ξ3x3
const _M, _MI = Grids._M, Grids._MI
const _x1, _x2, _x3 = Grids._x1, Grids._x2, Grids._x3
const _JcV = Grids._JcV

const _n1, _n2, _n3 = Grids._n1, Grids._n2, Grids._n3
const _sM, _vMI = Grids._sM, Grids._vMI
# }}}

"""
    volumerhs!(bl::BalanceLaw, Val(polyorder), rhs, Q, Qvisc, auxstate,
               vgeo, t, D, elems)

Computational kernel: Evaluate the volume integrals on right-hand side of a
`DGBalanceLaw` semi-discretization.

See [`odefun!`](@ref) for usage.
"""
function volumerhs!(bl::BalanceLaw, ::Val{dim}, ::Val{polyorder}, ::direction,
                    rhs, Q, Qvisc, auxstate, vgeo, t,
                    ω, D, elems, increment) where {dim, polyorder, direction}
  N = polyorder
  FT = eltype(Q)
  ninstate = num_instate(bl,FT)
  noutstate = num_outstate(bl,FT)
  nviscstate = num_diffusive(bl,FT)
  nauxstate = num_aux(bl,FT)

  Nq = N + 1

  Nqk = dim == 2 ? 1 : Nq

  s_F = @shmem FT (3, Nq, Nq, Nqk, noutstate)
  s_ω = @shmem FT (Nq, )
  s_half_D = @shmem FT (Nq, Nq)
  l_rhs = @scratch FT (noutstate, Nq, Nq, Nqk) 3

  source! !== nothing && (l_S = MArray{Tuple{noutstate}, FT}(undef))
  l_Q = @scratch FT (ninstate, Nq, Nq, Nqk) 3
  l_Qvisc = MArray{Tuple{nviscstate}, FT}(undef)
  l_aux = @scratch FT (nauxstate, Nq, Nq, Nqk) 3
  l_F = MArray{Tuple{3, noutstate}, FT}(undef)
  l_M = @scratch FT (Nq, Nq, Nqk) 3
  l_ξ1x1 = @scratch FT (Nq, Nq, Nqk) 3
  l_ξ1x2 = @scratch FT (Nq, Nq, Nqk) 3
  l_ξ1x3 = @scratch FT (Nq, Nq, Nqk) 3
  if dim == 3 || (dim == 2 && direction == EveryDirection)
    l_ξ2x1 = @scratch FT (Nq, Nq, Nqk) 3
    l_ξ2x2 = @scratch FT (Nq, Nq, Nqk) 3
    l_ξ2x3 = @scratch FT (Nq, Nq, Nqk) 3
  end
  if dim == 3 && direction == EveryDirection
    l_ξ3x1 = @scratch FT (Nq, Nq, Nqk) 3
    l_ξ3x2 = @scratch FT (Nq, Nq, Nqk) 3
    l_ξ3x3 = @scratch FT (Nq, Nq, Nqk) 3
  end

  @inbounds @loop for k in (1; threadIdx().z)
    @loop for j in (1:Nq; threadIdx().y)
      s_ω[j] = ω[j]
      @loop for i in (1:Nq; threadIdx().x)
        s_half_D[i, j] = D[i, j] / 2
      end
    end
  end

  @inbounds @views @loop for e in (elems; blockIdx().x)
    @loop for k in (1:Nqk; threadIdx().z)
      @loop for j in (1:Nq; threadIdx().y)
        @loop for i in (1:Nq; threadIdx().x)
          ijk = i + Nq * ((j-1) + Nq * (k-1))
          l_M[i, j, k] = vgeo[ijk, _M, e]
          l_ξ1x1[i, j, k] = vgeo[ijk, _ξ1x1, e]
          l_ξ1x2[i, j, k] = vgeo[ijk, _ξ1x2, e]
          l_ξ1x3[i, j, k] = vgeo[ijk, _ξ1x3, e]
          if dim == 3 || (dim == 2 && direction == EveryDirection)
            l_ξ2x1[i, j, k] = vgeo[ijk, _ξ2x1, e]
            l_ξ2x2[i, j, k] = vgeo[ijk, _ξ2x2, e]
            l_ξ2x3[i, j, k] = vgeo[ijk, _ξ2x3, e]
          end
          if dim == 3 && direction == EveryDirection
            l_ξ3x1[i, j, k] = vgeo[ijk, _ξ3x1, e]
            l_ξ3x2[i, j, k] = vgeo[ijk, _ξ3x2, e]
            l_ξ3x3[i, j, k] = vgeo[ijk, _ξ3x3, e]
          end

          @unroll for s = 1:noutstate
            l_rhs[s, i, j, k] = increment ? rhs[ijk, s, e] : zero(FT)
          end

          @unroll for s = 1:ninstate
            l_Q[s, i, j, k] = Q[ijk, s, e]
          end

          @unroll for s = 1:nviscstate
            l_Qvisc[s] = Qvisc[ijk, s, e]
          end

          @unroll for s = 1:nauxstate
            l_aux[s, i, j, k] = auxstate[ijk, s, e]
          end

          fill!(l_F, -zero(eltype(l_F)))
          flux_nondiffusive!(bl, Grad{vars_outstate(bl,FT)}(l_F),
                             Vars{vars_instate(bl,FT)}(l_Q[:, i, j, k]),
                             Vars{vars_aux(bl,FT)}(l_aux[:, i, j, k]), t)

          @unroll for s = 1:noutstate
            s_F[1,i,j,k,s] = l_F[1,s]
            s_F[2,i,j,k,s] = l_F[2,s]
            s_F[3,i,j,k,s] = l_F[3,s]
          end

          # if source! !== nothing
          fill!(l_S, -zero(eltype(l_S)))
          source!(bl, Vars{vars_outstate(bl,FT)}(l_S),
                  Vars{vars_instate(bl,FT)}(l_Q[:, i, j, k]),
                  Vars{vars_diffusive(bl,FT)}(l_Qvisc),
                  Vars{vars_aux(bl,FT)}(l_aux[:, i, j, k]), t)

          @unroll for s = 1:noutstate
            l_rhs[s, i, j, k] += l_S[s]
          end
        end
      end
    end
    @synchronize

    # Weak "outside metrics" derivative
    @loop for k in (1:Nqk; threadIdx().z)
      @loop for j in (1:Nq; threadIdx().y)
        @loop for i in (1:Nq; threadIdx().x)
          @unroll for n = 1:Nq
            @unroll for s = 1:noutstate
              Dni = s_half_D[n, i] * s_ω[n] / s_ω[i]
              if dim == 3 || (dim == 2 && direction == EveryDirection)
                Dnj = s_half_D[n, j] * s_ω[n] / s_ω[j]
              end
              if dim == 3 && direction == EveryDirection
                Dnk = s_half_D[n, k] * s_ω[n] / s_ω[k]
              end

              # ξ1-grid lines
              l_rhs[s, i, j, k] += l_ξ1x1[i, j, k] * Dni * s_F[1, n, j, k, s]
              l_rhs[s, i, j, k] += l_ξ1x2[i, j, k] * Dni * s_F[2, n, j, k, s]
              l_rhs[s, i, j, k] += l_ξ1x3[i, j, k] * Dni * s_F[3, n, j, k, s]

              # ξ2-grid lines
              if dim == 3 || (dim == 2 && direction == EveryDirection)
                l_rhs[s, i, j, k] += l_ξ2x1[i, j, k] * Dnj * s_F[1, i, n, k, s]
                l_rhs[s, i, j, k] += l_ξ2x2[i, j, k] * Dnj * s_F[2, i, n, k, s]
                l_rhs[s, i, j, k] += l_ξ2x3[i, j, k] * Dnj * s_F[3, i, n, k, s]
              end

              # ξ3-grid lines
              if dim == 3 && direction == EveryDirection
                l_rhs[s, i, j, k] += l_ξ3x1[i, j, k] * Dnk * s_F[1, i, j, n, s]
                l_rhs[s, i, j, k] += l_ξ3x2[i, j, k] * Dnk * s_F[2, i, j, n, s]
                l_rhs[s, i, j, k] += l_ξ3x3[i, j, k] * Dnk * s_F[3, i, j, n, s]
              end
            end
          end
        end
      end
    end
    @synchronize

    # Add in the diffusive flux (multiply by 2 since derivative is halfed)
    # This allows symmetric treament of the 2nd order derivative terms
    # as well as build "inside metrics" flux
    @loop for k in (1:Nqk; threadIdx().z)
      @loop for j in (1:Nq; threadIdx().y)
        @loop for i in (1:Nq; threadIdx().x)
          ijk = i + Nq * ((j-1) + Nq * (k-1))

          @unroll for s = 1:nviscstate
            l_Qvisc[s] = Qvisc[ijk, s, e]
          end

          fill!(l_F, -zero(eltype(l_F)))
          flux_diffusive!(bl, Grad{vars_outstate(bl,FT)}(l_F),
                          Vars{vars_instate(bl,FT)}(l_Q[:, i, j, k]),
                          Vars{vars_diffusive(bl,FT)}(l_Qvisc),
                          Vars{vars_aux(bl,FT)}(l_aux[:, i, j, k]), t)

          @unroll for s = 1:noutstate
            F1, F2, F3 = s_F[1,i,j,k,s], s_F[2,i,j,k,s], s_F[3,i,j,k,s]

            F1 += 2l_F[1,s]
            F2 += 2l_F[2,s]
            F3 += 2l_F[3,s]

            s_F[1,i,j,k,s] = l_M[i, j, k] * (l_ξ1x1[i, j, k] * F1 +
                                              l_ξ1x2[i, j, k] * F2 +
                                              l_ξ1x3[i, j, k] * F3)
            if dim == 3 || (dim == 2 && direction == EveryDirection)
              s_F[2,i,j,k,s] = l_M[i, j, k] * (l_ξ2x1[i, j, k] * F1 +
                                               l_ξ2x2[i, j, k] * F2 +
                                               l_ξ2x3[i, j, k] * F3)
            end
            if dim == 3 && direction == EveryDirection
              s_F[3,i,j,k,s] = l_M[i, j, k] * (l_ξ3x1[i, j, k] * F1 +
                                               l_ξ3x2[i, j, k] * F2 +
                                               l_ξ3x3[i, j, k] * F3)
            end
          end
        end
      end
    end
    @synchronize

    # Weak "inside metrics" derivative
    @loop for k in (1:Nqk; threadIdx().z)
      @loop for j in (1:Nq; threadIdx().y)
        @loop for i in (1:Nq; threadIdx().x)
          ijk = i + Nq * ((j-1) + Nq * (k-1))
          MI = vgeo[ijk, _MI, e]
          @unroll for s = 1:noutstate
            @unroll for n = 1:Nq
              # ξ1-grid lines
              l_rhs[s, i, j, k] += MI * s_half_D[n, i] * s_F[1, n, j, k, s]

              # ξ2-grid lines
              if dim == 3 || (dim == 2 && direction == EveryDirection)
                l_rhs[s, i, j, k] += MI * s_half_D[n, j] * s_F[2, i, n, k, s]
              end

              # ξ3-grid lines
              if dim == 3 && direction == EveryDirection
                l_rhs[s, i, j, k] += MI * s_half_D[n, k] * s_F[3, i, j, n, s]
              end
            end
          end
        end
      end
    end
    @loop for k in (1:Nqk; threadIdx().z)
      @loop for j in (1:Nq; threadIdx().y)
        @loop for i in (1:Nq; threadIdx().x)
          ijk = i + Nq * ((j-1) + Nq * (k-1))
          @unroll for s = 1:noutstate
            rhs[ijk, s, e] = l_rhs[s, i, j, k]
          end
        end
      end
    end
    @synchronize
  end
  nothing
end

function volumerhs!(bl::BalanceLaw, ::Val{dim}, ::Val{polyorder},
                    ::VerticalDirection, rhs, Q, Qvisc, auxstate, vgeo, t,
                    ω, D, elems, increment) where {dim, polyorder}
  N = polyorder
  FT = eltype(Q)
  ninstate = num_instate(bl,FT)
  noutstate = num_outstate(bl,FT)
  nviscstate = num_diffusive(bl,FT)
  nauxstate = num_aux(bl,FT)

  Nq = N + 1

  Nqk = dim == 2 ? 1 : Nq

  s_F = @shmem FT (3, Nq, Nq, Nqk, noutstate)
  s_ω = @shmem FT (Nq, )
  s_half_D = @shmem FT (Nq, Nq)
  l_rhs = @scratch FT (noutstate, Nq, Nq, Nqk) 3

  source! !== nothing && (l_S = MArray{Tuple{noutstate}, FT}(undef))
  l_Q = @scratch FT (ninstate, Nq, Nq, Nqk) 3
  l_Qvisc = MArray{Tuple{nviscstate}, FT}(undef)
  l_aux = @scratch FT (nauxstate, Nq, Nq, Nqk) 3
  l_F = MArray{Tuple{3, noutstate}, FT}(undef)
  l_M = @scratch FT (Nq, Nq, Nqk) 3

  l_ζx1 = @scratch FT (Nq, Nq, Nqk) 3
  l_ζx2 = @scratch FT (Nq, Nq, Nqk) 3
  l_ζx3 = @scratch FT (Nq, Nq, Nqk) 3

  _ζx1 = dim == 2 ? _ξ2x1 : _ξ3x1
  _ζx2 = dim == 2 ? _ξ2x2 : _ξ3x2
  _ζx3 = dim == 2 ? _ξ2x3 : _ξ3x3

  @inbounds @loop for k in (1; threadIdx().z)
    @loop for j in (1:Nq; threadIdx().y)
      s_ω[j] = ω[j]
      @loop for i in (1:Nq; threadIdx().x)
        s_half_D[i, j] = D[i, j] / 2
      end
    end
  end

  @inbounds @views @loop for e in (elems; blockIdx().x)
    @loop for k in (1:Nqk; threadIdx().z)
      @loop for j in (1:Nq; threadIdx().y)
        @loop for i in (1:Nq; threadIdx().x)
          ijk = i + Nq * ((j-1) + Nq * (k-1))
          l_M[i, j, k] = vgeo[ijk, _M, e]
          l_ζx1[i, j, k] = vgeo[ijk, _ζx1, e]
          l_ζx2[i, j, k] = vgeo[ijk, _ζx2, e]
          l_ζx3[i, j, k] = vgeo[ijk, _ζx3, e]

          @unroll for s = 1:noutstate
            l_rhs[s, i, j, k] = increment ? rhs[ijk, s, e] : zero(FT)
          end

          @unroll for s = 1:ninstate
            l_Q[s, i, j, k] = Q[ijk, s, e]
          end

          @unroll for s = 1:nviscstate
            l_Qvisc[s] = Qvisc[ijk, s, e]
          end

          @unroll for s = 1:nauxstate
            l_aux[s, i, j, k] = auxstate[ijk, s, e]
          end

          fill!(l_F, -zero(eltype(l_F)))
          flux_nondiffusive!(bl, Grad{vars_outstate(bl,FT)}(l_F),
                             Vars{vars_instate(bl,FT)}(l_Q[:, i, j, k]),
                             Vars{vars_aux(bl,FT)}(l_aux[:, i, j, k]), t)

          @unroll for s = 1:noutstate
            s_F[1,i,j,k,s] = l_F[1,s]
            s_F[2,i,j,k,s] = l_F[2,s]
            s_F[3,i,j,k,s] = l_F[3,s]
          end

          # if source! !== nothing
          fill!(l_S, -zero(eltype(l_S)))
          source!(bl, Vars{vars_outstate(bl,FT)}(l_S),
                  Vars{vars_instate(bl,FT)}(l_Q[:, i, j, k]),
                  Vars{vars_diffusive(bl,FT)}(l_Qvisc),
                  Vars{vars_aux(bl,FT)}(l_aux[:, i, j, k]), t)

          @unroll for s = 1:noutstate
            l_rhs[s, i, j, k] += l_S[s]
          end
        end
      end
    end
    @synchronize

    # Weak "outside metrics" derivative
    @loop for k in (1:Nqk; threadIdx().z)
      @loop for j in (1:Nq; threadIdx().y)
        @loop for i in (1:Nq; threadIdx().x)
          @unroll for n = 1:Nq
            @unroll for s = 1:noutstate
              if dim == 2
                Dnj = s_half_D[n, j] * s_ω[n] / s_ω[j]
                l_rhs[s, i, j, k] += l_ζx1[i, j, k] * Dnj * s_F[1, i, n, k, s]
                l_rhs[s, i, j, k] += l_ζx2[i, j, k] * Dnj * s_F[2, i, n, k, s]
                l_rhs[s, i, j, k] += l_ζx3[i, j, k] * Dnj * s_F[3, i, n, k, s]
              else
                Dnk = s_half_D[n, k] * s_ω[n] / s_ω[k]
                l_rhs[s, i, j, k] += l_ζx1[i, j, k] * Dnk * s_F[1, i, j, n, s]
                l_rhs[s, i, j, k] += l_ζx2[i, j, k] * Dnk * s_F[2, i, j, n, s]
                l_rhs[s, i, j, k] += l_ζx3[i, j, k] * Dnk * s_F[3, i, j, n, s]
              end
            end
          end
        end
      end
    end
    @synchronize

    # Build "inside metrics" flux
    @loop for k in (1:Nqk; threadIdx().z)
      @loop for j in (1:Nq; threadIdx().y)
        @loop for i in (1:Nq; threadIdx().x)
          ijk = i + Nq * ((j-1) + Nq * (k-1))

          @unroll for s = 1:nviscstate
            l_Qvisc[s] = Qvisc[ijk, s, e]
          end

          fill!(l_F, -zero(eltype(l_F)))
          flux_diffusive!(bl, Grad{vars_outstate(bl,FT)}(l_F),
                          Vars{vars_instate(bl,FT)}(l_Q[:, i, j, k]),
                          Vars{vars_diffusive(bl,FT)}(l_Qvisc),
                          Vars{vars_aux(bl,FT)}(l_aux[:, i, j, k]), t)

          @unroll for s = 1:noutstate
            F1, F2, F3 = s_F[1,i,j,k,s], s_F[2,i,j,k,s], s_F[3,i,j,k,s]

            F1 += 2l_F[1,s]
            F2 += 2l_F[2,s]
            F3 += 2l_F[3,s]

            s_F[3,i,j,k,s] = l_M[i, j, k] * (l_ζx1[i, j, k] * F1 +
                                             l_ζx2[i, j, k] * F2 +
                                             l_ζx3[i, j, k] * F3)
          end
        end
      end
    end
    @synchronize

    # Weak "inside metrics" derivative
    @loop for k in (1:Nqk; threadIdx().z)
      @loop for j in (1:Nq; threadIdx().y)
        @loop for i in (1:Nq; threadIdx().x)
          ijk = i + Nq * ((j-1) + Nq * (k-1))
          MI = vgeo[ijk, _MI, e]
          @unroll for s = 1:noutstate
            @unroll for n = 1:Nq
              if dim == 2
                Dnj = s_half_D[n, j]
                l_rhs[s, i, j, k] += MI * Dnj * s_F[3, i, n, k, s]
              else
                Dnk = s_half_D[n, k]
                l_rhs[s, i, j, k] += MI * Dnk * s_F[3, i, j, n, s]
              end
            end
          end
        end
      end
    end
    @loop for k in (1:Nqk; threadIdx().z)
      @loop for j in (1:Nq; threadIdx().y)
        @loop for i in (1:Nq; threadIdx().x)
          ijk = i + Nq * ((j-1) + Nq * (k-1))
          @unroll for s = 1:noutstate
            rhs[ijk, s, e] = l_rhs[s, i, j, k]
          end
        end
      end
    end
    @synchronize
  end
  nothing
end

"""
    facerhs!(bl::BalanceLaw, Val(polyorder),
            numfluxnondiff::NumericalFluxNonDiffusive, 
            numfluxdiff::NumericalFluxDiffusive, 
            rhs, Q, Qvisc, auxstate,
            vgeo, sgeo, t, vmapM, vmapP, elemtobndy,
            elems)

Computational kernel: Evaluate the surface integrals on right-hand side of a
`BalanceLaw` semi-discretization.

See [`odefun!`](@ref) for usage.
"""
function facerhs!(bl::BalanceLaw, ::Val{dim}, ::Val{polyorder}, ::direction,
                  numfluxnondiff::Union{Nothing, NumericalFluxNonDiffusive},
                  numfluxdiff::NumericalFluxDiffusive,
                  rhs, Q, Qvisc, auxstate, vgeo, sgeo, t, vmapM, vmapP,
                  elemtobndy, elems) where {dim, polyorder, direction}
  N = polyorder
  FT = eltype(Q)
  ninstate = num_instate(bl,FT)
  noutstate = num_outstate(bl,FT)
  nviscstate = num_diffusive(bl,FT)
  nauxstate = num_aux(bl,FT)

  if dim == 1
    Np = (N+1)
    Nfp = 1
    nface = 2
  elseif dim == 2
    Np = (N+1) * (N+1)
    Nfp = (N+1)
    nface = 4
  elseif dim == 3
    Np = (N+1) * (N+1) * (N+1)
    Nfp = (N+1) * (N+1)
    nface = 6
  end

  faces = 1:nface
  if direction == VerticalDirection
    faces = nface-1:nface
  elseif direction == HorizontalDirection
    faces = 1:nface-2
  end

  Nq = N + 1
  Nqk = dim == 2 ? 1 : Nq

  l_QM = MArray{Tuple{ninstate}, FT}(undef)
  l_QviscM = MArray{Tuple{nviscstate}, FT}(undef)
  l_auxM = MArray{Tuple{nauxstate}, FT}(undef)

  # Need two copies since numerical_flux_nondiffusive! can modify QP
  l_QPnondiff = MArray{Tuple{ninstate}, FT}(undef)
  l_QPdiff = MArray{Tuple{ninstate}, FT}(undef)

  # Need two copies since numerical_flux_nondiffusive! can modify auxP
  l_auxPnondiff = MArray{Tuple{nauxstate}, FT}(undef)
  l_auxPdiff = MArray{Tuple{nauxstate}, FT}(undef)

  l_QviscP = MArray{Tuple{nviscstate}, FT}(undef)

  
  l_Q_bot1 = MArray{Tuple{ninstate}, FT}(undef)
  l_Qvisc_bot1 = MArray{Tuple{nviscstate}, FT}(undef)
  l_aux_bot1 = MArray{Tuple{nauxstate}, FT}(undef)
  
  l_F = MArray{Tuple{noutstate}, FT}(undef)

  @inbounds @loop for e in (elems; blockIdx().x)
    for f in faces
      @loop for n in (1:Nfp; threadIdx().x)
        nM = SVector(sgeo[_n1, n, f, e], sgeo[_n2, n, f, e], sgeo[_n3, n, f, e])
        sM, vMI = sgeo[_sM, n, f, e], sgeo[_vMI, n, f, e]
        idM, idP = vmapM[n, f, e], vmapP[n, f, e]

        eM, eP = e, ((idP - 1) ÷ Np) + 1
        vidM, vidP = ((idM - 1) % Np) + 1,  ((idP - 1) % Np) + 1

        # Load minus side data
        @unroll for s = 1:ninstate
          l_QM[s] = Q[vidM, s, eM]
        end

        @unroll for s = 1:nviscstate
          l_QviscM[s] = Qvisc[vidM, s, eM]
        end

        @unroll for s = 1:nauxstate
          l_auxM[s] = auxstate[vidM, s, eM]
        end

        # Load plus side data
        @unroll for s = 1:ninstate
          l_QPdiff[s] = l_QPnondiff[s] = l_QPdiff[s] = Q[vidP, s, eP]
        end

        @unroll for s = 1:nviscstate
          l_QviscP[s] = Qvisc[vidP, s, eP]
        end

        @unroll for s = 1:nauxstate
          l_auxPdiff[s] = l_auxPnondiff[s] = auxstate[vidP, s, eP]
        end

        bctype = elemtobndy[f, e]
        fill!(l_F, -zero(eltype(l_F)))
        if bctype == 0
          if numfluxnondiff !== nothing
            numerical_flux_nondiffusive!(numfluxnondiff, bl, l_F, nM, l_QM,
                                         l_auxM, l_QPnondiff, l_auxPnondiff, t)
          end
          numerical_flux_diffusive!(numfluxdiff, bl, l_F, nM, l_QM, l_QviscM,
                                    l_auxM, l_QPdiff, l_QviscP, l_auxPdiff, t)
        else
          if (dim == 2 && f == 3) || (dim == 3 && f == 5) 
            # Loop up the first element along all horizontal elements
            @unroll for s = 1:ninstate
              l_Q_bot1[s] = Q[n + Nqk^2, s, e]
            end
            @unroll for s = 1:nviscstate
              l_Qvisc_bot1[s] = Qvisc[n + Nqk^2, s, e]
            end
            @unroll for s = 1:nauxstate
              l_aux_bot1[s] = auxstate[n + Nqk^2,s, e]
            end
          end

          if numfluxnondiff !== nothing
            numerical_boundary_flux_nondiffusive!(numfluxnondiff, bl, l_F, nM,
                                                  l_QM, l_auxM, l_QPnondiff,
                                                  l_auxPnondiff, bctype, t,
                                                  l_Q_bot1, l_aux_bot1)
          end
          numerical_boundary_flux_diffusive!(numfluxdiff, bl, l_F, nM, l_QM,
                                             l_QviscM, l_auxM, l_QPdiff,
                                             l_QviscP, l_auxPdiff, bctype, t,
                                             l_Q_bot1, l_Qvisc_bot1, l_aux_bot1)
        end

        #Update RHS
        @unroll for s = 1:noutstate
          # FIXME: Should we pretch these?
          rhs[vidM, s, eM] -= vMI * sM * l_F[s]
        end
      end
      # Need to wait after even faces to avoid race conditions
      f % 2 == 0 && @synchronize
    end
  end
  nothing
end

function volumeviscterms!(bl::BalanceLaw, ::Val{dim}, ::Val{polyorder},
                          ::direction, Q, Qvisc, auxstate, vgeo, t, D,
                          elems) where {dim, polyorder, direction}
  N = polyorder
  
  FT = eltype(Q)
  ninstate = num_instate(bl,FT)
  noutstate = num_outstate(bl,FT)
  ngradstate = num_gradient(bl,FT)
  nviscstate = num_diffusive(bl,FT)
  nauxstate = num_aux(bl,FT)

  Nq = N + 1

  Nqk = dim == 2 ? 1 : Nq

  ngradtransformstate = ninstate

  s_G = @shmem FT (Nq, Nq, Nqk, ngradstate)
  s_D = @shmem FT (Nq, Nq)

  l_Q = @scratch FT (ngradtransformstate, Nq, Nq, Nqk) 3
  l_aux = @scratch FT (nauxstate, Nq, Nq, Nqk) 3
  l_G = MArray{Tuple{ngradstate}, FT}(undef)
  l_Qvisc = MArray{Tuple{nviscstate}, FT}(undef)
  l_gradG = MArray{Tuple{3, ngradstate}, FT}(undef)

  @inbounds @loop for k in (1; threadIdx().z)
    @loop for j in (1:Nq; threadIdx().y)
      @loop for i in (1:Nq; threadIdx().x)
        s_D[i, j] = D[i, j]
      end
    end
  end

  @inbounds @views @loop for e in (elems; blockIdx().x)
    @loop for k in (1:Nqk; threadIdx().z)
      @loop for j in (1:Nq; threadIdx().y)
        @loop for i in (1:Nq; threadIdx().x)
          ijk = i + Nq * ((j-1) + Nq * (k-1))
          @unroll for s = 1:ngradtransformstate
            l_Q[s, i, j, k] = Q[ijk, s, e]
          end

          @unroll for s = 1:nauxstate
            l_aux[s, i, j, k] = auxstate[ijk, s, e]
          end

          fill!(l_G, -zero(eltype(l_G)))
          gradvariables!(bl, Vars{vars_gradient(bl,FT)}(l_G),
                         Vars{vars_instate(bl,FT)}(l_Q[:, i, j, k]),
                         Vars{vars_aux(bl,FT)}(l_aux[:, i, j, k]), t)
          @unroll for s = 1:ngradstate
            s_G[i, j, k, s] = l_G[s]
          end
        end
      end
    end
    @synchronize

    # Compute gradient of each state
    @loop for k in (1:Nqk; threadIdx().z)
      @loop for j in (1:Nq; threadIdx().y)
        @loop for i in (1:Nq; threadIdx().x)
          ijk = i + Nq * ((j-1) + Nq * (k-1))
          ξ1x1, ξ1x2, ξ1x3 = vgeo[ijk, _ξ1x1, e], vgeo[ijk, _ξ1x2, e], vgeo[ijk, _ξ1x3, e]
          if dim == 3 || (dim == 2 && direction == EveryDirection)
            ξ2x1, ξ2x2, ξ2x3 = vgeo[ijk, _ξ2x1, e], vgeo[ijk, _ξ2x2, e], vgeo[ijk, _ξ2x3, e]
          end
          if dim == 3 && direction == EveryDirection
            ξ3x1, ξ3x2, ξ3x3 = vgeo[ijk, _ξ3x1, e], vgeo[ijk, _ξ3x2, e], vgeo[ijk, _ξ3x3, e]
          end

          @unroll for s = 1:ngradstate
            Gξ1 = Gξ2 = Gξ3 = zero(FT)
            @unroll for n = 1:Nq
              Gξ1 += s_D[i, n] * s_G[n, j, k, s]
              if dim == 3 || (dim == 2 && direction == EveryDirection)
                Gξ2 += s_D[j, n] * s_G[i, n, k, s]
              end
              if dim == 3 && direction == EveryDirection
                Gξ3 += s_D[k, n] * s_G[i, j, n, s]
              end
            end
            l_gradG[1, s] = ξ1x1 * Gξ1
            l_gradG[2, s] = ξ1x2 * Gξ1
            l_gradG[3, s] = ξ1x3 * Gξ1

            if dim == 3 || (dim == 2 && direction == EveryDirection)
              l_gradG[1, s] += ξ2x1 * Gξ2
              l_gradG[2, s] += ξ2x2 * Gξ2
              l_gradG[3, s] += ξ2x3 * Gξ2
            end

            if dim == 3 && direction == EveryDirection
              l_gradG[1, s] += ξ3x1 * Gξ3
              l_gradG[2, s] += ξ3x2 * Gξ3
              l_gradG[3, s] += ξ3x3 * Gξ3
            end
          end

          fill!(l_Qvisc, -zero(eltype(l_Qvisc)))
          diffusive!(bl, Vars{vars_diffusive(bl,FT)}(l_Qvisc),
                     Grad{vars_gradient(bl,FT)}(l_gradG),
                     Vars{vars_instate(bl,FT)}(l_Q[:, i, j, k]),
                     Vars{vars_aux(bl,FT)}(l_aux[:, i, j, k]), t)

          @unroll for s = 1:nviscstate
            Qvisc[ijk, s, e] = l_Qvisc[s]
          end
        end
      end
    end
    @synchronize
  end
end

function volumeviscterms!(bl::BalanceLaw, ::Val{dim}, ::Val{polyorder},
                          ::VerticalDirection, Q, Qvisc, auxstate, vgeo, t, D,
                          elems) where {dim, polyorder}
  N = polyorder

  FT = eltype(Q)
  ninstate = num_instate(bl,FT)
  noutstate = num_outstate(bl,FT)
  ngradstate = num_gradient(bl,FT)
  nviscstate = num_diffusive(bl,FT)
  nauxstate = num_aux(bl,FT)

  Nq = N + 1

  Nqk = dim == 2 ? 1 : Nq

  ngradtransformstate = ninstate

  s_G = @shmem FT (Nq, Nq, Nqk, ngradstate)
  s_D = @shmem FT (Nq, Nq)

  l_Q = @scratch FT (ngradtransformstate, Nq, Nq, Nqk) 3
  l_aux = @scratch FT (nauxstate, Nq, Nq, Nqk) 3
  l_G = MArray{Tuple{ngradstate}, FT}(undef)
  l_Qvisc = MArray{Tuple{nviscstate}, FT}(undef)
  l_gradG = MArray{Tuple{3, ngradstate}, FT}(undef)

  _ζx1 = dim == 2 ? _ξ2x1 : _ξ3x1
  _ζx2 = dim == 2 ? _ξ2x2 : _ξ3x2
  _ζx3 = dim == 2 ? _ξ2x3 : _ξ3x3

  @inbounds @loop for k in (1; threadIdx().z)
    @loop for j in (1:Nq; threadIdx().y)
      @loop for i in (1:Nq; threadIdx().x)
        s_D[i, j] = D[i, j]
      end
    end
  end

  @inbounds @views @loop for e in (elems; blockIdx().x)
    @loop for k in (1:Nqk; threadIdx().z)
      @loop for j in (1:Nq; threadIdx().y)
        @loop for i in (1:Nq; threadIdx().x)
          ijk = i + Nq * ((j-1) + Nq * (k-1))
          @unroll for s = 1:ngradtransformstate
            l_Q[s, i, j, k] = Q[ijk, s, e]
          end

          @unroll for s = 1:nauxstate
            l_aux[s, i, j, k] = auxstate[ijk, s, e]
          end

          fill!(l_G, -zero(eltype(l_G)))
          gradvariables!(bl, Vars{vars_gradient(bl,FT)}(l_G),
                         Vars{vars_instate(bl,FT)}(l_Q[:, i, j, k]),
                         Vars{vars_aux(bl,FT)}(l_aux[:, i, j, k]), t)
          @unroll for s = 1:ngradstate
            s_G[i, j, k, s] = l_G[s]
          end
        end
      end
    end
    @synchronize

    # Compute gradient of each state
    @loop for k in (1:Nqk; threadIdx().z)
      @loop for j in (1:Nq; threadIdx().y)
        @loop for i in (1:Nq; threadIdx().x)
          ijk = i + Nq * ((j-1) + Nq * (k-1))
          ζx1 = vgeo[ijk, _ζx1, e]
          ζx2 = vgeo[ijk, _ζx2, e]
          ζx3 = vgeo[ijk, _ζx3, e]

          @unroll for s = 1:ngradstate
            Gζ = zero(FT)
            @unroll for n = 1:Nq
              if dim == 2
                Gζ += s_D[j, n] * s_G[i, n, k, s]
              elseif dim == 3
                Gζ += s_D[k, n] * s_G[i, j, n, s]
              end
            end
            l_gradG[1, s] = ζx1 * Gζ
            l_gradG[2, s] = ζx2 * Gζ
            l_gradG[3, s] = ζx3 * Gζ
          end

          fill!(l_Qvisc, -zero(eltype(l_Qvisc)))
          diffusive!(bl, Vars{vars_diffusive(bl,FT)}(l_Qvisc),
                     Grad{vars_gradient(bl,FT)}(l_gradG),
                     Vars{vars_instate(bl,FT)}(l_Q[:, i, j, k]),
                     Vars{vars_aux(bl,FT)}(l_aux[:, i, j, k]), t)

          @unroll for s = 1:nviscstate
            Qvisc[ijk, s, e] = l_Qvisc[s]
          end
        end
      end
    end
    @synchronize
  end
end

function faceviscterms!(bl::BalanceLaw, ::Val{dim}, ::Val{polyorder},
                        ::direction, gradnumpenalty::GradNumericalPenalty, Q,
                        Qvisc, auxstate, vgeo, sgeo, t, vmapM, vmapP,
                        elemtobndy, elems) where {dim, polyorder, direction}
  N = polyorder
  FT = eltype(Q)
  ninstate = num_instate(bl,FT)
  noutstate = num_outstate(bl,FT)
  ngradstate = num_gradient(bl,FT)
  nviscstate = num_diffusive(bl,FT)
  nauxstate = num_aux(bl,FT)

  if dim == 1
    Np = (N+1)
    Nfp = 1
    nface = 2
  elseif dim == 2
    Np = (N+1) * (N+1)
    Nfp = (N+1)
    nface = 4
  elseif dim == 3
    Np = (N+1) * (N+1) * (N+1)
    Nfp = (N+1) * (N+1)
    nface = 6
  end

  faces = 1:nface
  if direction == VerticalDirection
    faces = nface-1:nface
  elseif direction == HorizontalDirection
    faces = 1:nface-2
  end

  Nqk = dim == 2 ? 1 : N+1

  ngradtransformstate = ninstate

  l_QM = MArray{Tuple{ngradtransformstate}, FT}(undef)
  l_auxM = MArray{Tuple{nauxstate}, FT}(undef)
  l_GM = MArray{Tuple{ngradstate}, FT}(undef)

  l_QP = MArray{Tuple{ngradtransformstate}, FT}(undef)
  l_auxP = MArray{Tuple{nauxstate}, FT}(undef)
  l_GP = MArray{Tuple{ngradstate}, FT}(undef)

  l_Qvisc = MArray{Tuple{nviscstate}, FT}(undef)

  l_Q_bot1 = MArray{Tuple{ninstate}, FT}(undef)
  l_aux_bot1 = MArray{Tuple{nauxstate}, FT}(undef)

  @inbounds @loop for e in (elems; blockIdx().x)
    for f in faces
      @loop for n in (1:Nfp; threadIdx().x)
        nM = SVector(sgeo[_n1, n, f, e], sgeo[_n2, n, f, e], sgeo[_n3, n, f, e])
        sM, vMI = sgeo[_sM, n, f, e], sgeo[_vMI, n, f, e]
        idM, idP = vmapM[n, f, e], vmapP[n, f, e]

        eM, eP = e, ((idP - 1) ÷ Np) + 1
        vidM, vidP = ((idM - 1) % Np) + 1,  ((idP - 1) % Np) + 1

        # Load minus side data
        @unroll for s = 1:ngradtransformstate
          l_QM[s] = Q[vidM, s, eM]
        end

        @unroll for s = 1:nauxstate
          l_auxM[s] = auxstate[vidM, s, eM]
        end

        fill!(l_GM, -zero(eltype(l_GM)))
        gradvariables!(bl, Vars{vars_gradient(bl,FT)}(l_GM),
                       Vars{vars_instate(bl,FT)}(l_QM),
                       Vars{vars_aux(bl,FT)}(l_auxM), t)

        # Load plus side data
        @unroll for s = 1:ngradtransformstate
          l_QP[s] = Q[vidP, s, eP]
        end

        @unroll for s = 1:nauxstate
          l_auxP[s] = auxstate[vidP, s, eP]
        end

        fill!(l_GP, -zero(eltype(l_GP)))
        gradvariables!(bl, Vars{vars_gradient(bl,FT)}(l_GP),
                       Vars{vars_instate(bl,FT)}(l_QP),
                       Vars{vars_aux(bl,FT)}(l_auxP), t)

        bctype = elemtobndy[f, e]
        fill!(l_Qvisc, -zero(eltype(l_Qvisc)))
        if bctype == 0
          diffusive_penalty!(gradnumpenalty, bl, l_Qvisc, nM, l_GM, l_QM,
                             l_auxM, l_GP, l_QP, l_auxP, t)
        else
          if (dim == 2 && f == 3) || (dim == 3 && f == 5)
            # Loop up the first element along all horizontal elements
            @unroll for s = 1:ninstate
              l_Q_bot1[s] = Q[n + Nqk^2, s, e]
            end
            @unroll for s = 1:nauxstate
              l_aux_bot1[s] = auxstate[n + Nqk^2,s, e]
            end
          end
          diffusive_boundary_penalty!(gradnumpenalty, bl, l_Qvisc, nM, l_GM,
                                      l_QM, l_auxM, l_GP, l_QP, l_auxP, bctype,
                                      t, l_Q_bot1, l_aux_bot1)
        end

        @unroll for s = 1:nviscstate
          Qvisc[vidM, s, eM] += vMI * sM * l_Qvisc[s]
        end
      end
      # Need to wait after even faces to avoid race conditions
      f % 2 == 0 && @synchronize
    end
  end
  nothing
end

function initstate!(bl::BalanceLaw, ::Val{dim}, ::Val{polyorder}, state, auxstate, vgeo, elems, args...) where {dim, polyorder}
  N = polyorder
  FT = eltype(auxstate)
  nauxstate = num_aux(bl,FT)
  ninstate = num_instate(bl,FT)
  noutstate = num_outstate(bl,FT)

  Nq = N + 1
  Nqk = dim == 2 ? 1 : Nq
  Np = Nq * Nq * Nqk

  l_state = MArray{Tuple{ninstate}, FT}(undef)
  l_aux = MArray{Tuple{nauxstate}, FT}(undef)

  @inbounds @loop for e in (elems; blockIdx().x)
    @loop for n in (1:Np; threadIdx().x)
      coords = SVector(vgeo[n, _x1, e], vgeo[n, _x2, e], vgeo[n, _x3, e])
      @unroll for s = 1:nauxstate
        l_aux[s] = auxstate[n, s, e]
      end
      @unroll for s = 1:ninstate
        l_state[s] = state[n, s, e]
      end
      init_state!(bl, Vars{vars_instate(bl,FT)}(l_state), Vars{vars_aux(bl,FT)}(l_aux), coords, args...)
      @unroll for s = 1:ninstate
        state[n, s, e] = l_state[s]
      end
    end
  end
end


"""
    initauxstate!(bl::BalanceLaw, Val(polyorder), auxstate, vgeo, elems)

Computational kernel: Initialize the auxiliary state

See [`DGBalanceLaw`](@ref) for usage.
"""
function initauxstate!(bl::BalanceLaw, ::Val{dim}, ::Val{polyorder}, auxstate, vgeo, elems) where {dim, polyorder}
  N = polyorder  
  FT = eltype(auxstate)
  nauxstate = num_aux(bl,FT)

  Nq = N + 1
  Nqk = dim == 2 ? 1 : Nq
  Np = Nq * Nq * Nqk

  l_aux = MArray{Tuple{nauxstate}, FT}(undef)

  @inbounds @loop for e in (elems; blockIdx().x)
    @loop for n in (1:Np; threadIdx().x)
      @unroll for s = 1:nauxstate
        l_aux[s] = auxstate[n, s, e]
      end

      init_aux!(bl, Vars{vars_aux(bl,FT)}(l_aux), LocalGeometry(Val(polyorder),vgeo,n,e))

      @unroll for s = 1:nauxstate
        auxstate[n, s, e] = l_aux[s]
      end
    end
  end
end

"""
    knl_nodal_update_aux!(bl::BalanceLaw, ::Val{dim}, ::Val{N}, f!, Q, auxstate,
                          t, elems) where {dim, N}

Update the auxiliary state array
"""
function knl_nodal_update_aux!(bl::BalanceLaw, ::Val{dim}, ::Val{N}, f!, Q,
                               auxstate, diffstate, t, elems) where {dim, N}
  FT = eltype(Q)
  ninstate = num_instate(bl,FT)
  noutstate = num_outstate(bl,FT)
  nviscstate = num_diffusive(bl,FT)
  nauxstate = num_aux(bl,FT)

  Nq = N + 1

  Nqk = dim == 2 ? 1 : Nq

  Np = Nq * Nq * Nqk

  l_Q = MArray{Tuple{ninstate}, FT}(undef)
  l_aux = MArray{Tuple{nauxstate}, FT}(undef)
  l_diff = MArray{Tuple{nviscstate}, FT}(undef)

  @inbounds @loop for e in (elems; blockIdx().x)
    @loop for n in (1:Np; threadIdx().x)
      @unroll for s = 1:ninstate
        l_Q[s] = Q[n, s, e]
      end

      @unroll for s = 1:nauxstate
        l_aux[s] = auxstate[n, s, e]
      end

<<<<<<< HEAD
      f!(bl, Vars{vars_instate(bl,FT)}(l_Q),
         Vars{vars_aux(bl,FT)}(l_aux), t)
=======
      @unroll for s = 1:nviscstate
        l_diff[s] = diffstate[n, s, e]
      end

      f!(bl,
         Vars{vars_state(bl,FT)}(l_Q),
         Vars{vars_aux(bl,FT)}(l_aux),
         Vars{vars_diffusive(bl,FT)}(l_diff),
         t)
>>>>>>> 77be7352

      @unroll for s = 1:nauxstate
        auxstate[n, s, e] = l_aux[s]
      end
    end
  end
end

"""
    knl_nodal_update_aux!(bl::BalanceLaw, ::Val{dim}, ::Val{N}, f!, Q, auxstate,
                          t, elems) where {dim, N}

Update the auxiliary state array
"""
function knl_nodal_update!(::Val{dim}, ::Val{N}, elems, f!,
                           bl_a::BalanceLaw, Q_a, auxstate_a,
                           bl_b::BalanceLaw, Q_b, auxstate_b,
                           t) where {dim, N}
  FT = eltype(Q_a)
  
  ninstate_a = num_instate(bl_a,FT)
  nauxstate_a = num_aux(bl_a,FT)

  ninstate_b = num_instate(bl_b,FT)
  nauxstate_b = num_aux(bl_b,FT)

  Nq = N + 1

  Nqk = dim == 2 ? 1 : Nq

  Np = Nq * Nq * Nqk

  l_Q_a = MArray{Tuple{ninstate_a}, FT}(undef)
  l_aux_a = MArray{Tuple{nauxstate_a}, FT}(undef)
  
  l_Q_b = MArray{Tuple{ninstate_b}, FT}(undef)
  l_aux_b = MArray{Tuple{nauxstate_b}, FT}(undef)

  @inbounds @loop for e in (elems; blockIdx().x)
    @loop for n in (1:Np; threadIdx().x)
      @unroll for s = 1:ninstate_a
        l_Q_a[s] = Q_a[n, s, e]
      end

      @unroll for s = 1:ninstate_b
        l_Q_b[s] = Q_b[n, s, e]
      end

      @unroll for s = 1:nauxstate_a
        l_aux_a[s] = auxstate_a[n, s, e]
      end
      
      @unroll for s = 1:nauxstate_b
        l_aux_b[s] = auxstate_b[n, s, e]
      end

      f!(bl_a, Vars{vars_instate(bl_a,FT)}(l_Q_a), Vars{vars_aux(bl_a,FT)}(l_aux_a),
         bl_b, Vars{vars_instate(bl_b,FT)}(l_Q_b), Vars{vars_aux(bl_b,FT)}(l_aux_b),
         t)
      
      @unroll for s = 1:ninstate_a
        Q_a[n, s, e] = l_Q_a[s]
      end

      @unroll for s = 1:nauxstate_a
        auxstate_a[n, s, e] = l_aux_a[s]
      end
    end
  end
end

"""
    knl_indefinite_stack_integral!(::Val{dim}, ::Val{N}, ::Val{nstate},
                                            ::Val{nauxstate}, ::Val{nvertelem},
                                            int_knl!, Q, auxstate, vgeo, Imat,
                                            elems, ::Val{outstate}
                                           ) where {dim, N, nstate, nauxstate,
                                                    outstate, nvertelem}

Computational kernel: compute indefinite integral along the vertical stack

See [`DGBalanceLaw`](@ref) for usage.
"""
function knl_indefinite_stack_integral!(bl::BalanceLaw, ::Val{dim}, ::Val{N}, ::Val{nvertelem},
                                        Q, auxstate, vgeo, Imat,
                                        elems, ::Val{nout}
                                       ) where {dim, N, nvertelem, 
                                                nout}
  FT = eltype(Q)
  ninstate = num_instate(bl,FT)
  noutstate = num_outstate(bl,FT)
  nauxstate = num_aux(bl,FT)

  Nq = N + 1
  Nqj = dim == 2 ? 1 : Nq

  l_Q = MArray{Tuple{ninstate}, FT}(undef)
  l_aux = MArray{Tuple{nauxstate}, FT}(undef)
  l_knl = MArray{Tuple{nout, Nq}, FT}(undef)
  # note that k is the second not 4th index (since this is scratch memory and k
  # needs to be persistent across threads)
  l_int = @scratch FT (nout, Nq, Nq, Nqj) 2

  s_I = @shmem FT (Nq, Nq)

  @inbounds @loop for k in (1; threadIdx().z)
    @loop for i in (1:Nq; threadIdx().x)
      @unroll for n = 1:Nq
        s_I[i, n] = Imat[i, n]
      end
    end
  end
  @synchronize

  @inbounds @loop for eh in (elems; blockIdx().x)
    # Initialize the constant state at zero
    @loop for j in (1:Nqj; threadIdx().y)
      @loop for i in (1:Nq; threadIdx().x)
        @unroll for k in 1:Nq
          @unroll for s = 1:nout
            l_int[s, k, i, j] = 0
          end
        end
      end
    end
    # Loop up the stack of elements
    for ev = 1:nvertelem
      e = ev + (eh - 1) * nvertelem

      # Evaluate the integral kernel at each DOF in the slabk
      @loop for j in (1:Nqj; threadIdx().y)
        @loop for i in (1:Nq; threadIdx().x)
          # loop up the pencil
          @unroll for k in 1:Nq
            ijk = i + Nq * ((j-1) + Nqj * (k-1))
            Jc = vgeo[ijk, _JcV, e]
            @unroll for s = 1:ninstate
              l_Q[s] = Q[ijk, s, e]
            end

            @unroll for s = 1:nauxstate
              l_aux[s] = auxstate[ijk, s, e]
            end

            integrate_aux!(bl, Vars{vars_integrals(bl, FT)}(view(l_knl, :, k)),
              Vars{vars_instate(bl, FT)}(l_Q), Vars{vars_aux(bl,FT)}(l_aux))

            # multiply in the curve jacobian
            @unroll for s = 1:nout
              l_knl[s, k] *= Jc
            end
          end

          # Evaluate the integral up the element
          @unroll for s = 1:nout
            @unroll for k in 1:Nq
              @unroll for n in 1:Nq
                l_int[s, k, i, j] += s_I[k, n] * l_knl[s, n]
              end
            end
          end

          # Store out to memory and reset the background value for next element
          @unroll for k in 1:Nq
            ijk = i + Nq * ((j-1) + Nqj * (k-1))
            @unroll for ind_out = 1:nout
              auxstate[ijk, ind_out, e] = l_int[ind_out, k, i, j]
              l_int[ind_out, k, i, j] = l_int[ind_out, Nq, i, j]
            end
          end
        end
      end
    end
  end
  nothing
end

function knl_reverse_indefinite_stack_integral!(::Val{dim}, ::Val{N},
                                                ::Val{nvertelem}, auxstate, elems,
                                                ::Val{nout}
                                               ) where {dim, N, nvertelem,
                                                        nout}
  FT = eltype(auxstate)

  Nq = N + 1
  Nqj = dim == 2 ? 1 : Nq

  # note that k is the second not 4th index (since this is scratch memory and k
  # needs to be persistent across threads)
  l_T = MArray{Tuple{nout}, FT}(undef)
  l_V = MArray{Tuple{nout}, FT}(undef)

  @inbounds @loop for eh in (elems; blockIdx().x)
    # Initialize the constant state at zero
    @loop for j in (1:Nqj; threadIdx().y)
      @loop for i in (1:Nq; threadIdx().x)
        ijk = i + Nq * ((j-1) + Nqj * (Nq-1))
        et = nvertelem + (eh - 1) * nvertelem
        @unroll for s = 1:nout
          l_T[s] = auxstate[ijk, s, et]
        end

        # Loop up the stack of elements
        for ev = 1:nvertelem
          e = ev + (eh - 1) * nvertelem
          @unroll for k in 1:Nq
            ijk = i + Nq * ((j-1) + Nqj * (k-1))
            @unroll for s = 1:nout
              l_V[s] = auxstate[ijk, s, e]
            end
            @unroll for s = 1:nout
              auxstate[ijk, nout+s, e] = l_T[s] - l_V[s]
            end
          end
        end
      end
    end
  end
  nothing
end

"""
    elem_grad_field!(::Val{dim}, ::Val{N}, ::Val{nstate}, Q, vgeo, D, elems, s,
                     sx, sy, sz) where {dim, N, nstate}
Computational kernel: Compute the element gradient of state `s` of `Q` and store
it in `sx`, `sy`, and `sz` of `Q`.
!!! warning
    This does not compute a DG gradient, but only over the element. If ``Q_s``
    is discontinuous you may want to consider another approach.
"""
function elem_grad_field!(::Val{dim}, ::Val{N}, ::Val{nstate}, Q, vgeo,
                          ω, D, elems, s, sx, sy, sz) where {dim, N, nstate}

  DFloat = eltype(vgeo)

  Nq = N + 1

  Nqk = dim == 2 ? 1 : Nq

  s_f = @shmem DFloat (3, Nq, Nq, Nqk)
  s_half_D = @shmem DFloat (Nq, Nq)

  l_f  = @scratch DFloat (Nq, Nq, Nqk) 3
  l_fd = @scratch DFloat (3, Nq, Nq, Nqk) 3

  l_J = @scratch DFloat (Nq, Nq, Nqk) 3
  l_ξ1d = @scratch DFloat (3, Nq, Nq, Nqk) 3
  l_ξ2d = @scratch DFloat (3, Nq, Nq, Nqk) 3
  l_ξ3d = @scratch DFloat (3, Nq, Nq, Nqk) 3

  @inbounds @loop for k in (1; threadIdx().z)
    @loop for j in (1:Nq; threadIdx().y)
      @loop for i in (1:Nq; threadIdx().x)
        s_half_D[i, j] = D[i, j] / 2
      end
    end
  end

  @inbounds @loop for e in (elems; blockIdx().x)
    @loop for k in (1:Nqk; threadIdx().z)
      @loop for j in (1:Nq; threadIdx().y)
        @loop for i in (1:Nq; threadIdx().x)
          ijk = i + Nq * ((j-1) + Nq * (k-1))
          M = dim == 2 ? ω[i] * ω[j] : ω[i] * ω[j] * ω[k]
          l_J[i, j, k] = vgeo[ijk, _M, e] / M
          l_ξ1d[1, i, j, k] = vgeo[ijk, _ξ1x1, e]
          l_ξ1d[2, i, j, k] = vgeo[ijk, _ξ1x2, e]
          l_ξ1d[3, i, j, k] = vgeo[ijk, _ξ1x3, e]
          l_ξ2d[1, i, j, k] = vgeo[ijk, _ξ2x1, e]
          l_ξ2d[2, i, j, k] = vgeo[ijk, _ξ2x2, e]
          l_ξ2d[3, i, j, k] = vgeo[ijk, _ξ2x3, e]
          l_ξ3d[1, i, j, k] = vgeo[ijk, _ξ3x1, e]
          l_ξ3d[2, i, j, k] = vgeo[ijk, _ξ3x2, e]
          l_ξ3d[3, i, j, k] = vgeo[ijk, _ξ3x3, e]
          l_f[i, j, k] = s_f[1, i, j, k] = Q[ijk, s, e]
        end
      end
    end
    @synchronize

    # reference gradient: outside metrics
    @loop for k in (1:Nqk; threadIdx().z)
      @loop for j in (1:Nq; threadIdx().y)
        @loop for i in (1:Nq; threadIdx().x)
          fξ1 = DFloat(0)
          fξ2 = DFloat(0)
          fξ3 = DFloat(0)
          @unroll for n = 1:Nq
            Din = s_half_D[i, n]
            Djn = s_half_D[j, n]
            Nqk > 1 && (Dkn = s_half_D[k, n])

            # ξ1-grid lines
            fξ1 += Din * s_f[1, n, j, k]

            # ξ2-grid lines
            fξ2 += Djn * s_f[1, i, n, k]

            # ξ3-grid lines
            Nqk > 1 && (fξ3 += Dkn * s_f[1, i, j, n])
          end
          @unroll for d = 1:3
            l_fd[d, i, j, k] = l_ξ1d[d, i, j, k] * fξ1 +
                               l_ξ2d[d, i, j, k] * fξ2 +
                               l_ξ3d[d, i, j, k] * fξ3
          end
        end
      end
    end
    @synchronize

    # Build "inside metrics" flux
    for d = 1:3
      @loop for k in (1:Nqk; threadIdx().z)
        @loop for j in (1:Nq; threadIdx().y)
          @loop for i in (1:Nq; threadIdx().x)
            s_f[1,i,j,k] = l_J[i, j, k] * l_ξ1d[d, i, j, k] * l_f[i, j, k]
            s_f[2,i,j,k] = l_J[i, j, k] * l_ξ2d[d, i, j, k] * l_f[i, j, k]
            s_f[3,i,j,k] = l_J[i, j, k] * l_ξ3d[d, i, j, k] * l_f[i, j, k]
          end
        end
      end
      @synchronize
      @loop for k in (1:Nqk; threadIdx().z)
        @loop for j in (1:Nq; threadIdx().y)
          @loop for i in (1:Nq; threadIdx().x)
            fd = DFloat(0)
            JI = 1 / l_J[i, j, k]
            @unroll for n = 1:Nq
              Din = s_half_D[i, n]
              Djn = s_half_D[j, n]
              Nqk > 1 && (Dkn = s_half_D[k, n])

              l_fd[d, i, j, k] += JI * Din * s_f[1, n, j, k]
              l_fd[d, i, j, k] += JI * Djn * s_f[2, i, n, k]
              Nqk > 1 && (l_fd[d, i, j, k] += JI * Dkn * s_f[3, i, j, n])
            end
          end
        end
      end
      @synchronize
    end

    # Physical gradient
    @loop for k in (1:Nqk; threadIdx().z)
      @loop for j in (1:Nq; threadIdx().y)
        @loop for i in (1:Nq; threadIdx().x)
          ijk = i + Nq * ((j-1) + Nq * (k-1))
          Q[ijk, sx, e] = l_fd[1, i, j, k]
          Q[ijk, sy, e] = l_fd[2, i, j, k]
          Q[ijk, sz, e] = l_fd[3, i, j, k]
        end
      end
    end
    @synchronize
  end
end<|MERGE_RESOLUTION|>--- conflicted
+++ resolved
@@ -1045,20 +1045,15 @@
         l_aux[s] = auxstate[n, s, e]
       end
 
-<<<<<<< HEAD
-      f!(bl, Vars{vars_instate(bl,FT)}(l_Q),
-         Vars{vars_aux(bl,FT)}(l_aux), t)
-=======
       @unroll for s = 1:nviscstate
         l_diff[s] = diffstate[n, s, e]
       end
 
       f!(bl,
-         Vars{vars_state(bl,FT)}(l_Q),
+         Vars{vars_instate(bl,FT)}(l_Q),
          Vars{vars_aux(bl,FT)}(l_aux),
          Vars{vars_diffusive(bl,FT)}(l_diff),
          t)
->>>>>>> 77be7352
 
       @unroll for s = 1:nauxstate
         auxstate[n, s, e] = l_aux[s]
