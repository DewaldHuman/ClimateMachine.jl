--- conflicted
+++ resolved
@@ -34,52 +34,28 @@
 struct CentralNumericalFluxGradient <: NumericalFluxGradient end
 
 function numerical_flux_gradient!(::CentralNumericalFluxGradient, bl::BalanceLaw,
-<<<<<<< HEAD
                                   G::MMatrix, n::SVector,
-=======
-                                  fluxᵀn::Vars{D}, n::SVector,
->>>>>>> c688b177
                                   transform⁻::Vars{T}, state⁻::Vars{S},
                                   aux⁻::Vars{A}, transform⁺::Vars{T},
                                   state⁺::Vars{S}, aux⁺::Vars{A},
-                                  t) where {D,T,S,A}
-
-<<<<<<< HEAD
+                                  t) where {T,S,A}
+
   G .= n .* (parent(transform⁺) .+ parent(transform⁻))' ./ 2
-=======
-  G = n .* (parent(transform⁺) .+ parent(transform⁻))' ./ 2
-  diffusive!(bl, fluxᵀn, Grad{T}(G), state⁻, aux⁻, t)
->>>>>>> c688b177
 end
 
 function numerical_boundary_flux_gradient!(nf::CentralNumericalFluxGradient,
                                            bl::BalanceLaw,
-<<<<<<< HEAD
                                            G::MMatrix, n::SVector,
-=======
-                                           fluxᵀn::Vars{D}, n::SVector,
->>>>>>> c688b177
                                            transform⁻::Vars{T}, state⁻::Vars{S},
                                            aux⁻::Vars{A}, transform⁺::Vars{T},
                                            state⁺::Vars{S}, aux⁺::Vars{A},
                                            bctype, t, state1⁻::Vars{S},
                                            aux1⁻::Vars{A}) where {D,T,S,A}
-<<<<<<< HEAD
   boundary_state!(nf, bl, state⁺, aux⁺, n, state⁻, aux⁻,
                   bctype, t, state1⁻, aux1⁻)
 
   gradvariables!(bl, transform⁺, state⁺, aux⁺, t)
-
-  numerical_flux_gradient!(nf, bl, G, n, transform⁻, state⁻, aux⁻,
-                           transform⁺, state⁺, aux⁺, t)
-=======
-
-  boundary_state!(nf, bl, state⁺, aux⁺, n, state⁻, aux⁻, bctype, t, state1⁻,
-                  aux1⁻)
-  gradvariables!(bl, transform⁺, state⁺, aux⁺, t)
-  G = n .* parent(transform⁺)'
-  diffusive!(bl, fluxᵀn, Grad{T}(G), state⁻, aux⁻, t)
->>>>>>> c688b177
+  G .= n .* parent(transform⁺)'
 end
 
 """
@@ -212,21 +188,6 @@
 function numerical_flux_diffusive! end
 
 function numerical_boundary_flux_diffusive! end
-<<<<<<< HEAD
-function boundary_flux_diffusive!(nf::NumericalFluxDiffusive, bl,
-                                  F⁺, state⁺, diff⁺, hyperdiff⁺, aux⁺, n⁻,
-                                  F⁻, state⁻, diff⁻, hyperdiff⁻, aux⁻,
-                                  bctype, t,
-                                  state1⁻, diff1⁻, aux1⁻)
-  FT = eltype(F⁺)
-  boundary_state!(nf, bl, state⁺, diff⁺, aux⁺, n⁻,
-                  state⁻, diff⁻, aux⁻, bctype, t,
-                  state1⁻, diff1⁻, aux1⁻)
-  fill!(parent(F⁺), -zero(FT))
-  flux_diffusive!(bl, F⁺, state⁺, diff⁺, hyperdiff⁺, aux⁺, t)
-end
-=======
->>>>>>> c688b177
 
 """
     CentralNumericalFluxDiffusive <: NumericalFluxDiffusive
@@ -261,7 +222,6 @@
   Fᵀn .+= (F⁻ + F⁺)' * (n⁻/2)
 end
 
-<<<<<<< HEAD
 abstract type DivNumericalPenalty end
 struct CentralDivPenalty <: DivNumericalPenalty end
 
@@ -300,54 +260,35 @@
                                  lap⁻, state⁻, aux⁻, lap⁺, state⁺, aux⁺, t)
 end
 
-function numerical_boundary_flux_diffusive!(nf::CentralNumericalFluxDiffusive,
-=======
 numerical_boundary_flux_diffusive!(nf::CentralNumericalFluxDiffusive,
->>>>>>> c688b177
     bl::BalanceLaw, fluxᵀn::Vars{S}, n⁻::SVector,
     state⁻::Vars{S}, diff⁻::Vars{D}, hyperdiff⁻::Vars{HD}, aux⁻::Vars{A},
     state⁺::Vars{S}, diff⁺::Vars{D}, hyperdiff⁺::Vars{HD}, aux⁺::Vars{A},
     bctype, t,
-<<<<<<< HEAD
-    state1⁻::Vars{S}, diff1⁻::Vars{D}, aux1⁻::Vars{A}) where {S,D,HD,A}
-=======
-    state1⁻::Vars{S}, diff1⁻::Vars{D}, aux1⁻::Vars{A}) where {S,D,A} =
-  normal_boundary_flux_diffusive!(nf, bl, fluxᵀn, n⁻, state⁻, diff⁻, aux⁻,
-                                  state⁺, diff⁺, aux⁺,
+    state1⁻::Vars{S}, diff1⁻::Vars{D}, aux1⁻::Vars{A}) where {S,D,HD,A} =
+  normal_boundary_flux_diffusive!(nf, bl, fluxᵀn, n⁻,
+                                  state⁻, diff⁻, hyperdiff⁻, aux⁻,
+                                  state⁺, diff⁺, hyperdiff⁺, aux⁺,
                                   bctype, t,
                                   state1⁻, diff1⁻, aux1⁻)
 
 function normal_boundary_flux_diffusive!(nf,
                                          bl::BalanceLaw, fluxᵀn::Vars{S}, n⁻,
-                                         state⁻, diff⁻, aux⁻,
-                                         state⁺, diff⁺, aux⁺,
+                                         state⁻, diff⁻, hyperdiff⁻, aux⁻,
+                                         state⁺, diff⁺, hyperdiff⁺, aux⁺,
                                          bctype, t,
                                          state1⁻, diff1⁻, aux1⁻) where {S}
->>>>>>> c688b177
-
   FT = eltype(fluxᵀn)
   nstate = num_state(bl,FT)
   Fᵀn = parent(fluxᵀn)
 
-<<<<<<< HEAD
-  F⁻ = similar(Fᵀn, Size(3, nstate))
-  fill!(F⁻, -zero(FT))
-  flux_diffusive!(bl, Grad{S}(F⁻), state⁻, diff⁻, hyperdiff⁻, aux⁻, t)
-
-  F⁺ = similar(Fᵀn, Size(3, nstate))
-  fill!(F⁺, -zero(FT))
-  boundary_flux_diffusive!(nf, bl,
-                           Grad{S}(F⁺), state⁺, diff⁺, hyperdiff⁺, aux⁺, n⁻,
-                           Grad{S}(F⁻), state⁻, diff⁻, hyperdiff⁻, aux⁻,
-=======
   F = similar(Fᵀn, Size(3, nstate))
   fill!(F, -zero(FT))
   boundary_flux_diffusive!(nf, bl,
                            Grad{S}(F),
-                           state⁺, diff⁺, aux⁺,
+                           state⁺, diff⁺, hyperdiff⁺, aux⁺,
                            n⁻,
-                           state⁻, diff⁻, aux⁻,
->>>>>>> c688b177
+                           state⁻, diff⁻, hyperdiff⁻, aux⁻,
                            bctype, t,
                            state1⁻, diff1⁻, aux1⁻)
 
@@ -357,8 +298,8 @@
 # This is the function that my be overloaded for flux-based BCs
 function boundary_flux_diffusive!(nf::NumericalFluxDiffusive, bl,
                                   F,
-                                  state⁺, diff⁺, aux⁺, n⁻,
-                                  state⁻, diff⁻, aux⁻,
+                                  state⁺, diff⁺, hyperdiff⁺, aux⁺, n⁻,
+                                  state⁻, diff⁻, hyperdiff⁻, aux⁻,
                                   bctype, t,
                                   state1⁻, diff1⁻, aux1⁻)
   boundary_state!(nf, bl,
@@ -367,7 +308,7 @@
                   state⁻, diff⁻, aux⁻,
                   bctype, t,
                   state1⁻, diff1⁻, aux1⁻)
-  flux_diffusive!(bl, F, state⁺, diff⁺, aux⁺, t)
+  flux_diffusive!(bl, F, state⁺, diff⁺, hyperdiff⁺, aux⁺, t)
 end
 
 end