# Tests to be run by SLURM CI
#
# Each entry specifies the number of MPI ranks to use followed by the file to run

cpu = [
  { file = "test/Numerics/DGmethods/advection_diffusion/pseudo1D_advection_diffusion.jl", slurmargs = ["--ntasks=3"], args = [] },
  { file = "test/Numerics/DGmethods/advection_diffusion/pseudo1D_advection_diffusion_1dimex.jl", slurmargs = ["--ntasks=3"], args = [] },
  { file = "test/Numerics/DGmethods/advection_diffusion/pseudo1D_advection_diffusion_mrigark_implicit.jl", slurmargs = ["--ntasks=3"], args = [] },
  { file = "test/Numerics/DGmethods/advection_diffusion/pseudo1D_heat_eqn.jl", slurmargs = ["--ntasks=3"], args = [] },
  { file = "test/Numerics/DGmethods/advection_diffusion/periodic_3D_hyperdiffusion.jl", slurmargs = ["--ntasks=3"], args = [] },
  { file = "test/Numerics/Mesh/mpi_connect_1d.jl", slurmargs = ["--ntasks=5"], args = [] },
  { file = "test/Numerics/Mesh/mpi_connect_sphere.jl", slurmargs = ["--ntasks=5"], args = [] },
  { file = "test/Numerics/Mesh/mpi_getpartition.jl", slurmargs = ["--ntasks=5"], args = [] },
  { file = "test/Numerics/Mesh/mpi_sortcolumns.jl", slurmargs = ["--ntasks=4"], args = [] },
  { file = "test/Numerics/ODESolvers/ode_tests_convergence.jl", slurmargs = ["--ntasks=1"], args = [] },
  { file = "examples/Microphysics/ex_1_saturation_adjustment.jl", slurmargs = ["--ntasks=3"], args = [] },
  { file = "examples/Microphysics/ex_2_Kessler.jl", slurmargs = ["--ntasks=3"], args = [] },
]

cpu_gpu = [
  { file = "test/Arrays/varsindex.jl", slurmargs = ["--ntasks=1"], args = [] },
  { file = "test/Diagnostics/diagnostic_fields_test.jl", slurmargs = ["--ntasks=3"], args = [] },
  { file = "test/Numerics/DGmethods/vars_test.jl", slurmargs = ["--ntasks=1"], args = [] },
  { file = "test/Numerics/DGmethods/Euler/isentropicvortex.jl", slurmargs = ["--ntasks=3"], args = [] },
  { file = "test/Numerics/DGmethods/Euler/isentropicvortex_imex.jl", slurmargs = ["--ntasks=3"], args = [] },
  { file = "test/Numerics/DGmethods/Euler/isentropicvortex_multirate.jl", slurmargs = ["--ntasks=3"], args = [] },
  { file = "test/Numerics/DGmethods/Euler/isentropicvortex_mrigark.jl", slurmargs = ["--ntasks=3"], args = [] },
  { file = "test/Numerics/DGmethods/Euler/isentropicvortex_mrigark_implicit.jl", slurmargs = ["--ntasks=3"], args = [] },
  { file = "test/Numerics/DGmethods/Euler/acousticwave_1d_imex.jl", slurmargs = ["--ntasks=3"], args = [] },
  { file = "test/Numerics/DGmethods/compressible_Navier_Stokes/mms_bc_atmos.jl", slurmargs = ["--ntasks=3"], args = [] },
  { file = "test/Numerics/DGmethods/compressible_Navier_Stokes/mms_bc_dgmodel.jl", slurmargs = ["--ntasks=3"], args = [] },
  { file = "test/Numerics/DGmethods/compressible_Navier_Stokes/density_current_model.jl", slurmargs = ["--ntasks=3"], args = [] },
  { file = "test/Numerics/DGmethods/advection_diffusion/direction_splitting_advection_diffusion.jl", slurmargs = ["--ntasks=3"], args = [] },
<<<<<<< HEAD
  { file = "test/Numerics/DGmethods_old/Euler/RTB_IMEX.jl", slurmargs = ["--ntasks=3"], args = [] },
  { file = "test/Numerics/DGmethods_old/Euler/isentropic_vortex_standalone.jl", slurmargs = ["--ntasks=3"], args = [] },
  { file = "test/Numerics/DGmethods_old/Euler/isentropic_vortex_standalone_IMEX.jl", slurmargs = ["--ntasks=3"], args = [] },
  { file = "test/Numerics/DGmethods_old/Euler/isentropic_vortex_standalone_aux.jl", slurmargs = ["--ntasks=3"], args = [] },
  { file = "test/Numerics/DGmethods_old/Euler/isentropic_vortex_standalone_bc.jl", slurmargs = ["--ntasks=3"], args = [] },
  { file = "test/Numerics/DGmethods_old/Euler/isentropic_vortex_standalone_integral.jl", slurmargs = ["--ntasks=3"], args = [] },
  { file = "test/Numerics/DGmethods_old/Euler/isentropic_vortex_standalone_source.jl", slurmargs = ["--ntasks=3"], args = [] },
  { file = "test/Numerics/DGmethods_old/compressible_Navier_Stokes/mms_bc.jl", slurmargs = ["--ntasks=3"], args = [] },
  { file = "test/Numerics/DGmethods_old/conservation/sphere.jl", slurmargs = ["--ntasks=3"], args = [] },
=======
  { file = "test/Numerics/DGmethods/conservation/sphere.jl", slurmargs = ["--ntasks=3"], args = [] },
>>>>>>> c01f8eb4
  { file = "test/Numerics/DGmethods/advection_diffusion/advection_sphere.jl", slurmargs = ["--ntasks=2"], args = [] },
  { file = "test/Driver/gcm_driver_test.jl", slurmargs = ["--ntasks=1"], args = [] },
  { file = "test/Numerics/LinearSolvers/poisson.jl", slurmargs = ["--ntasks=2"], args = [] },
  { file = "test/Numerics/LinearSolvers/columnwiselu.jl", slurmargs = ["--ntasks=1"], args = []},
  { file = "test/Numerics/LinearSolvers/bandedsystem.jl", slurmargs = ["--ntasks=3", "--time=02:00:00"], args = [] },
  { file = "test/Numerics/Mesh/interpolation.jl", slurmargs = ["--ntasks=3", "--time=02:00:00"], args = [] },
  { file = "test/Ocean/ShallowWater/GyreDriver.jl", slurmargs = ["--ntasks=1"], args = [] },
<<<<<<< HEAD
  { file = "examples/DGmethods_old/ex_001_periodic_advection.jl", slurmargs = ["--ntasks=3"], args = [] },
  { file = "examples/DGmethods_old/ex_002_solid_body_rotation.jl", slurmargs = ["--ntasks=3"], args = [] },
  { file = "examples/DGmethods_old/ex_003_acoustic_wave.jl", slurmargs = ["--ntasks=3"], args = [] },
  { file = "examples/DGmethods_old/ex_004_nonnegative.jl", slurmargs = ["--ntasks=3"], args = [] },
=======
  { file = "tutorials/Numerics/DGmethods/nonnegative.jl", slurmargs = ["--ntasks=3"], args = [] },
>>>>>>> c01f8eb4
]

gpu = [
  { file = "test/Numerics/DGmethods/advection_diffusion/pseudo1D_advection_diffusion.jl", slurmargs = ["--ntasks=3"], args = ["--integration-testing"] },
  { file = "test/Numerics/DGmethods/advection_diffusion/pseudo1D_advection_diffusion_1dimex.jl", slurmargs = ["--ntasks=3"], args = [] },
  { file = "test/Numerics/DGmethods/advection_diffusion/pseudo1D_advection_diffusion_mrigark_implicit.jl", slurmargs = ["--ntasks=3"], args = [] },
  { file = "test/Numerics/DGmethods/advection_diffusion/pseudo1D_heat_eqn.jl", slurmargs = ["--ntasks=3"], args = ["--integration-testing"] },
  { file = "test/Numerics/DGmethods/advection_diffusion/periodic_3D_hyperdiffusion.jl", slurmargs = ["--ntasks=3"], args = ["--integration-testing"] },
  { file = "examples/Atmos/dry_rayleigh_benard.jl", slurmargs = ["--ntasks=3", "--time=01:30:00"], args = [] },
  { file = "experiments/AtmosGCM/heldsuarez.jl", slurmargs = ["--ntasks=3", "--time=01:30:00"], args = [] },
  { file = "experiments/AtmosLES/risingbubble.jl", slurmargs = ["--ntasks=3"], args = [] },
  { file = "experiments/AtmosLES/surfacebubble.jl", slurmargs = ["--ntasks=3", "--time=01:30:00"], args = [] },
  { file = "experiments/AtmosLES/dycoms.jl", slurmargs = ["--ntasks=3"], args = [] },
  { file = "experiments/AtmosLES/bomex.jl", slurmargs = ["--ntasks=3"], args = [] },
  { file = "experiments/OceanBoxGCM/homogeneous_box.jl", slurmargs = ["--ntasks=3"], args = [] },
  { file = "experiments/OceanBoxGCM/ocean_gyre.jl", slurmargs = ["--ntasks=3"], args = [] },
]<|MERGE_RESOLUTION|>--- conflicted
+++ resolved
@@ -13,8 +13,8 @@
   { file = "test/Numerics/Mesh/mpi_getpartition.jl", slurmargs = ["--ntasks=5"], args = [] },
   { file = "test/Numerics/Mesh/mpi_sortcolumns.jl", slurmargs = ["--ntasks=4"], args = [] },
   { file = "test/Numerics/ODESolvers/ode_tests_convergence.jl", slurmargs = ["--ntasks=1"], args = [] },
-  { file = "examples/Microphysics/ex_1_saturation_adjustment.jl", slurmargs = ["--ntasks=3"], args = [] },
-  { file = "examples/Microphysics/ex_2_Kessler.jl", slurmargs = ["--ntasks=3"], args = [] },
+  { file = "tutorials/Microphysics/ex_1_saturation_adjustment.jl", slurmargs = ["--ntasks=3"], args = [] },
+  { file = "tutorials/Microphysics/ex_2_Kessler.jl", slurmargs = ["--ntasks=3"], args = [] },
 ]
 
 cpu_gpu = [
@@ -31,19 +31,7 @@
   { file = "test/Numerics/DGmethods/compressible_Navier_Stokes/mms_bc_dgmodel.jl", slurmargs = ["--ntasks=3"], args = [] },
   { file = "test/Numerics/DGmethods/compressible_Navier_Stokes/density_current_model.jl", slurmargs = ["--ntasks=3"], args = [] },
   { file = "test/Numerics/DGmethods/advection_diffusion/direction_splitting_advection_diffusion.jl", slurmargs = ["--ntasks=3"], args = [] },
-<<<<<<< HEAD
-  { file = "test/Numerics/DGmethods_old/Euler/RTB_IMEX.jl", slurmargs = ["--ntasks=3"], args = [] },
-  { file = "test/Numerics/DGmethods_old/Euler/isentropic_vortex_standalone.jl", slurmargs = ["--ntasks=3"], args = [] },
-  { file = "test/Numerics/DGmethods_old/Euler/isentropic_vortex_standalone_IMEX.jl", slurmargs = ["--ntasks=3"], args = [] },
-  { file = "test/Numerics/DGmethods_old/Euler/isentropic_vortex_standalone_aux.jl", slurmargs = ["--ntasks=3"], args = [] },
-  { file = "test/Numerics/DGmethods_old/Euler/isentropic_vortex_standalone_bc.jl", slurmargs = ["--ntasks=3"], args = [] },
-  { file = "test/Numerics/DGmethods_old/Euler/isentropic_vortex_standalone_integral.jl", slurmargs = ["--ntasks=3"], args = [] },
-  { file = "test/Numerics/DGmethods_old/Euler/isentropic_vortex_standalone_source.jl", slurmargs = ["--ntasks=3"], args = [] },
-  { file = "test/Numerics/DGmethods_old/compressible_Navier_Stokes/mms_bc.jl", slurmargs = ["--ntasks=3"], args = [] },
-  { file = "test/Numerics/DGmethods_old/conservation/sphere.jl", slurmargs = ["--ntasks=3"], args = [] },
-=======
   { file = "test/Numerics/DGmethods/conservation/sphere.jl", slurmargs = ["--ntasks=3"], args = [] },
->>>>>>> c01f8eb4
   { file = "test/Numerics/DGmethods/advection_diffusion/advection_sphere.jl", slurmargs = ["--ntasks=2"], args = [] },
   { file = "test/Driver/gcm_driver_test.jl", slurmargs = ["--ntasks=1"], args = [] },
   { file = "test/Numerics/LinearSolvers/poisson.jl", slurmargs = ["--ntasks=2"], args = [] },
@@ -51,14 +39,7 @@
   { file = "test/Numerics/LinearSolvers/bandedsystem.jl", slurmargs = ["--ntasks=3", "--time=02:00:00"], args = [] },
   { file = "test/Numerics/Mesh/interpolation.jl", slurmargs = ["--ntasks=3", "--time=02:00:00"], args = [] },
   { file = "test/Ocean/ShallowWater/GyreDriver.jl", slurmargs = ["--ntasks=1"], args = [] },
-<<<<<<< HEAD
-  { file = "examples/DGmethods_old/ex_001_periodic_advection.jl", slurmargs = ["--ntasks=3"], args = [] },
-  { file = "examples/DGmethods_old/ex_002_solid_body_rotation.jl", slurmargs = ["--ntasks=3"], args = [] },
-  { file = "examples/DGmethods_old/ex_003_acoustic_wave.jl", slurmargs = ["--ntasks=3"], args = [] },
-  { file = "examples/DGmethods_old/ex_004_nonnegative.jl", slurmargs = ["--ntasks=3"], args = [] },
-=======
   { file = "tutorials/Numerics/DGmethods/nonnegative.jl", slurmargs = ["--ntasks=3"], args = [] },
->>>>>>> c01f8eb4
 ]
 
 gpu = [
@@ -67,7 +48,7 @@
   { file = "test/Numerics/DGmethods/advection_diffusion/pseudo1D_advection_diffusion_mrigark_implicit.jl", slurmargs = ["--ntasks=3"], args = [] },
   { file = "test/Numerics/DGmethods/advection_diffusion/pseudo1D_heat_eqn.jl", slurmargs = ["--ntasks=3"], args = ["--integration-testing"] },
   { file = "test/Numerics/DGmethods/advection_diffusion/periodic_3D_hyperdiffusion.jl", slurmargs = ["--ntasks=3"], args = ["--integration-testing"] },
-  { file = "examples/Atmos/dry_rayleigh_benard.jl", slurmargs = ["--ntasks=3", "--time=01:30:00"], args = [] },
+  { file = "tutorials/Atmos/dry_rayleigh_benard.jl", slurmargs = ["--ntasks=3", "--time=01:30:00"], args = [] },
   { file = "experiments/AtmosGCM/heldsuarez.jl", slurmargs = ["--ntasks=3", "--time=01:30:00"], args = [] },
   { file = "experiments/AtmosLES/risingbubble.jl", slurmargs = ["--ntasks=3"], args = [] },
   { file = "experiments/AtmosLES/surfacebubble.jl", slurmargs = ["--ntasks=3", "--time=01:30:00"], args = [] },
